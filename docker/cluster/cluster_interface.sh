--- conflicted
+++ resolved
@@ -38,16 +38,6 @@
     docker_version=$(docker --version | awk '{ print $3 }')
     apptainer_version=$(apptainer --version | awk '{ print $3 }')
 
-<<<<<<< HEAD
-    # Check if version is above 25.xx
-    echo "[INFO]: Building singularity with docker version: ${docker_version} and Apptainer version: ${apptainer_version}."
-    # if [ "$(echo "${docker_version}" | cut -d '.' -f 1)" -ge 25 ]; then
-    #     echo "[ERROR]: Docker version ${docker_version} is not compatible with Apptainer version ${apptainer_version}. Exiting."
-    #     exit 1
-    # else
-
-    # fi
-=======
     # Check if Docker version is exactly 24.0.7 or Apptainer version is exactly 1.2.5
     if [ "$docker_version" = "24.0.7" ] && [ "$apptainer_version" = "1.2.5" ]; then
         echo "[INFO]: Docker version ${docker_version} and Apptainer version ${apptainer_version} are tested and compatible."
@@ -60,7 +50,6 @@
     else
         display_warning "Docker version ${docker_version} and Apptainer version ${apptainer_version} are non-tested versions. There could be issues, please try to update them. More info: https://isaac-sim.github.io/IsaacLab/source/deployment/cluster.html"
     fi
->>>>>>> 4d991470
 }
 
 # Checks if a docker image exists, otherwise prints warning and exists
@@ -177,7 +166,7 @@
         # NOTE: we create the singularity image as non-root user to allow for more flexibility. If this causes
         # issues, remove the --fakeroot flag and open an issue on the IsaacLab repository.
         cd /$SCRIPT_DIR/exports
-        APPTAINER_NOHTTPS=1 apptainer build --sandbox  isaac-lab-$profile.sif docker-daemon://isaac-lab-$profile:latest
+        APPTAINER_NOHTTPS=1 apptainer build --sandbox --fakeroot isaac-lab-$profile.sif docker-daemon://isaac-lab-$profile:latest
         # tar image (faster to send single file as opposed to directory with many files)
         tar -cvf /$SCRIPT_DIR/exports/isaac-lab-$profile.tar isaac-lab-$profile.sif
         # make sure target directory exists
