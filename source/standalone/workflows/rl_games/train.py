# Copyright (c) 2022-2024, The Isaac Lab Project Developers.
# All rights reserved.
#
# SPDX-License-Identifier: BSD-3-Clause

"""Script to train RL agent with RL-Games."""

"""Launch Isaac Sim Simulator first."""

import argparse
import sys

from omni.isaac.lab.app import AppLauncher

# add argparse arguments
parser = argparse.ArgumentParser(description="Train an RL agent with RL-Games.")
parser.add_argument("--video", action="store_true", default=False, help="Record videos during training.")
parser.add_argument("--video_length", type=int, default=200, help="Length of the recorded video (in steps).")
parser.add_argument("--video_interval", type=int, default=2000, help="Interval between video recordings (in steps).")
parser.add_argument(
    "--disable_fabric", action="store_true", default=False, help="Disable fabric and use USD I/O operations."
)
parser.add_argument("--num_envs", type=int, default=None, help="Number of environments to simulate.")
parser.add_argument("--task", type=str, default=None, help="Name of the task.")
parser.add_argument("--seed", type=int, default=None, help="Seed used for the environment")
parser.add_argument(
    "--distributed", action="store_true", default=False, help="Run training with multiple GPUs or nodes."
)
parser.add_argument("--max_iterations", type=int, default=None, help="RL Policy training iterations.")

# append AppLauncher cli args
AppLauncher.add_app_launcher_args(parser)
# parse the arguments
args_cli, hydra_args = parser.parse_known_args()
# always enable cameras to record video
if args_cli.video:
    args_cli.enable_cameras = True

# clear out sys.argv for Hydra
sys.argv = [sys.argv[0]] + hydra_args

# launch omniverse app
app_launcher = AppLauncher(args_cli)
simulation_app = app_launcher.app

"""Rest everything follows."""

import gymnasium as gym
import math
import os
from datetime import datetime

from rl_games.common import env_configurations, vecenv
from rl_games.common.algo_observer import IsaacAlgoObserver
from rl_games.torch_runner import Runner

from omni.isaac.lab.envs import DirectRLEnvCfg, ManagerBasedRLEnvCfg
from omni.isaac.lab.utils.dict import print_dict
from omni.isaac.lab.utils.io import dump_pickle, dump_yaml

import omni.isaac.lab_tasks  # noqa: F401
from omni.isaac.lab_tasks.utils import hydra_task_config
from omni.isaac.lab_tasks.utils.wrappers.rl_games import RlGamesGpuEnv, RlGamesVecEnvWrapper


@hydra_task_config(args_cli.task, "rl_games_cfg_entry_point")
def main(env_cfg: ManagerBasedRLEnvCfg | DirectRLEnvCfg, agent_cfg: dict):
    """Train with RL-Games agent."""
    # parse seed from command line
    args_cli_seed = args_cli.seed
<<<<<<< HEAD
=======

    # parse configuration
    env_cfg = parse_env_cfg(
        args_cli.task, device=args_cli.device, num_envs=args_cli.num_envs, use_fabric=not args_cli.disable_fabric
    )
    agent_cfg = load_cfg_from_registry(args_cli.task, "rl_games_cfg_entry_point")
>>>>>>> aa5472c6
    # override from command line
    if args_cli_seed is not None:
        agent_cfg["params"]["seed"] = args_cli_seed

    # specify directory for logging experiments
    log_root_path = os.path.join("logs", "rl_games", agent_cfg["params"]["config"]["name"])
    log_root_path = os.path.abspath(log_root_path)
    print(f"[INFO] Logging experiment in directory: {log_root_path}")
    # specify directory for logging runs
    log_dir = agent_cfg["params"]["config"].get("full_experiment_name", datetime.now().strftime("%Y-%m-%d_%H-%M-%S"))
    # set directory into agent config
    # logging directory path: <train_dir>/<full_experiment_name>
    agent_cfg["params"]["config"]["train_dir"] = log_root_path
    agent_cfg["params"]["config"]["full_experiment_name"] = log_dir

    # multi-gpu training config
    if args_cli.distributed:
        agent_cfg["params"]["seed"] += app_launcher.global_rank
        agent_cfg["params"]["config"]["device"] = f"cuda:{app_launcher.local_rank}"
        agent_cfg["params"]["config"]["device_name"] = f"cuda:{app_launcher.local_rank}"
        agent_cfg["params"]["config"]["multi_gpu"] = True
        # update env config device
        env_cfg.sim.device = f"cuda:{app_launcher.local_rank}"

    # max iterations
    if args_cli.max_iterations:
        agent_cfg["params"]["config"]["max_epochs"] = args_cli.max_iterations

    # dump the configuration into log-directory
    dump_yaml(os.path.join(log_root_path, log_dir, "params", "env.yaml"), env_cfg)
    dump_yaml(os.path.join(log_root_path, log_dir, "params", "agent.yaml"), agent_cfg)
    dump_pickle(os.path.join(log_root_path, log_dir, "params", "env.pkl"), env_cfg)
    dump_pickle(os.path.join(log_root_path, log_dir, "params", "agent.pkl"), agent_cfg)

    # read configurations about the agent-training
    rl_device = agent_cfg["params"]["config"]["device"]
    clip_obs = agent_cfg["params"]["env"].get("clip_observations", math.inf)
    clip_actions = agent_cfg["params"]["env"].get("clip_actions", math.inf)

    # create isaac environment
    env = gym.make(args_cli.task, cfg=env_cfg, render_mode="rgb_array" if args_cli.video else None)
    # wrap for video recording
    if args_cli.video:
        video_kwargs = {
            "video_folder": os.path.join(log_root_path, log_dir, "videos", "train"),
            "step_trigger": lambda step: step % args_cli.video_interval == 0,
            "video_length": args_cli.video_length,
            "disable_logger": True,
        }
        print("[INFO] Recording videos during training.")
        print_dict(video_kwargs, nesting=4)
        env = gym.wrappers.RecordVideo(env, **video_kwargs)
    # wrap around environment for rl-games
    env = RlGamesVecEnvWrapper(env, rl_device, clip_obs, clip_actions)

    # register the environment to rl-games registry
    # note: in agents configuration: environment name must be "rlgpu"
    vecenv.register(
        "IsaacRlgWrapper", lambda config_name, num_actors, **kwargs: RlGamesGpuEnv(config_name, num_actors, **kwargs)
    )
    env_configurations.register("rlgpu", {"vecenv_type": "IsaacRlgWrapper", "env_creator": lambda **kwargs: env})

    # set number of actors into agent config
    agent_cfg["params"]["config"]["num_actors"] = env.unwrapped.num_envs
    # create runner from rl-games
    runner = Runner(IsaacAlgoObserver())
    runner.load(agent_cfg)

    # set seed of the env
    env.seed(agent_cfg["params"]["seed"])
    # reset the agent and env
    runner.reset()
    # train the agent
    runner.run({"train": True, "play": False, "sigma": None})

    # close the simulator
    env.close()


if __name__ == "__main__":
    # run the main function
    main()
    # close sim app
    simulation_app.close()<|MERGE_RESOLUTION|>--- conflicted
+++ resolved
@@ -66,21 +66,6 @@
 @hydra_task_config(args_cli.task, "rl_games_cfg_entry_point")
 def main(env_cfg: ManagerBasedRLEnvCfg | DirectRLEnvCfg, agent_cfg: dict):
     """Train with RL-Games agent."""
-    # parse seed from command line
-    args_cli_seed = args_cli.seed
-<<<<<<< HEAD
-=======
-
-    # parse configuration
-    env_cfg = parse_env_cfg(
-        args_cli.task, device=args_cli.device, num_envs=args_cli.num_envs, use_fabric=not args_cli.disable_fabric
-    )
-    agent_cfg = load_cfg_from_registry(args_cli.task, "rl_games_cfg_entry_point")
->>>>>>> aa5472c6
-    # override from command line
-    if args_cli_seed is not None:
-        agent_cfg["params"]["seed"] = args_cli_seed
-
     # specify directory for logging experiments
     log_root_path = os.path.join("logs", "rl_games", agent_cfg["params"]["config"]["name"])
     log_root_path = os.path.abspath(log_root_path)
@@ -91,6 +76,10 @@
     # logging directory path: <train_dir>/<full_experiment_name>
     agent_cfg["params"]["config"]["train_dir"] = log_root_path
     agent_cfg["params"]["config"]["full_experiment_name"] = log_dir
+
+    # override from command line
+    if args_cli.seed is not None:
+        agent_cfg["params"]["seed"] = args_cli.seed
 
     # multi-gpu training config
     if args_cli.distributed:
