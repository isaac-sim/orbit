Changelog
---------

<<<<<<< HEAD
0.33.15 (2025-02-01)
=======
0.33.15 (2025-02-09)
>>>>>>> 7103e840
~~~~~~~~~~~~~~~~~~~~

Fixed
^^^^^

<<<<<<< HEAD
* Fixed Imu sensor based observations at first step by updating scene during :meth:`~isaaclab.envs.ManagerBasedEnv.init`
=======
* Fixed not updating the ``drift`` when calling :func:`~isaaclab.sensors.RayCaster.reset`
>>>>>>> 7103e840


0.33.14 (2025-02-01)
~~~~~~~~~~~~~~~~~~~~

Fixed
^^^^^

* Fixed not updating the timestamp of ``body_link_state_w`` and ``body_com_state_w`` when ``write_root_pose_to_sim`` and ``write_joint_state_to_sim`` in the ``Articulation`` class are called.

0.33.13 (2025-01-30)
~~~~~~~~~~~~~~~~~~~~

* Fixed resampling of interval time left for the next event in the :class:`~isaaclab.managers.EventManager`
  class. Earlier, the time left for interval-based events was not being resampled on episodic resets. This led
  to the event being triggered at the wrong time after the reset.


0.33.12 (2025-01-28)
~~~~~~~~~~~~~~~~~~~~

Fixed
^^^^^

* Fixed missing import in ``line_plot.py``


0.33.11 (2025-01-25)
~~~~~~~~~~~~~~~~~~~~

Added
^^^^^

* Added :attr:`isaaclab.scene.InteractiveSceneCfg.filter_collisions` to allow specifying whether collision masking across environments is desired.

Changed
^^^^^^^

* Automatic collision filtering now happens as part of the replicate_physics call. When replicate_physics is not enabled, we call the previous ``filter_collisions`` API to mask collisions between environments.


0.33.10 (2025-01-22)
~~~~~~~~~~~~~~~~~~~~

Changed
^^^^^^^

* In :meth:`isaaclab.assets.Articulation.write_joint_limits_to_sim`, we previously added a check for if default joint positions exceed the new limits being set. When this is True, we log a warning message to indicate that the default joint positions will be clipped to be within the range of the new limits. However, the warning message can become overly verbose in a randomization setting where this API is called on every environment reset. We now default to only writing the message to info level logging if called within randomization, and expose a parameter that can be used to choose the logging level desired.


0.33.9 (2025-01-22)
~~~~~~~~~~~~~~~~~~~

Fixed
^^^^^

* Fixed typo in /physics/autoPopupSimulationOutputWindow setting in :class:`~isaaclab.sim.SimulationContext`


0.33.8 (2025-01-17)
~~~~~~~~~~~~~~~~~~~

Fixed
^^^^^

* Removed deprecation of :attr:`isaaclab.assets.ArticulationData.root_state_w` and
  :attr:`isaaclab.assets.ArticulationData.body_state_w` derived properties.
* Removed deprecation of :meth:`isaaclab.assets.Articulation.write_root_state_to_sim`.
* Replaced calls to :attr:`isaaclab.assets.ArticulationData.root_com_state_w` and
  :attr:`isaaclab.assets.ArticulationData.root_link_state_w` with corresponding calls to
  :attr:`isaaclab.assets.ArticulationData.root_state_w`.
* Replaced calls to :attr:`isaaclab.assets.ArticulationData.body_com_state_w` and
  :attr:`isaaclab.assets.ArticulationData.body_link_state_w` properties with corresponding calls to
  :attr:`isaaclab.assets.ArticulationData.body_state_w` properties.
* Removed deprecation of :attr:`isaaclab.assets.RigidObjectData.root_state_w` derived properties.
* Removed deprecation of :meth:`isaaclab.assets.RigidObject.write_root_state_to_sim`.
* Replaced calls to :attr:`isaaclab.assets.RigidObjectData.root_com_state_w` and
  :attr:`isaaclab.assets.RigidObjectData.root_link_state_w` properties with corresponding calls to
  :attr:`isaaclab.assets.RigidObjectData.root_state_w` properties.
* Removed deprecation of :attr:`isaaclab.assets.RigidObjectCollectionData.root_state_w` derived properties.
* Removed deprecation of :meth:`isaaclab.assets.RigidObjectCollection.write_root_state_to_sim`.
* Replaced calls to :attr:`isaaclab.assets.RigidObjectCollectionData.root_com_state_w` and
  :attr:`isaaclab.assets.RigidObjectData.root_link_state_w` properties with corresponding calls to
  :attr:`isaaclab.assets.RigidObjectData.root_state_w` properties.
* Fixed indexing issue in ``write_root_link_velocity_to_sim`` in :class:`isaaclab.assets.RigidObject`
* Fixed index broadcasting in ``write_object_link_velocity_to_sim`` and ``write_object_com_pose_to_sim`` in
  the :class:`isaaclab.assets.RigidObjectCollection` class.


0.33.7 (2025-01-14)
~~~~~~~~~~~~~~~~~~~

Fixed
^^^^^

* Fixed the respawn of only wrong object samples in :func:`repeated_objects_terrain` of :mod:`isaaclab.terrains.trimesh` module. Previously, the function was respawning all objects in the scene instead of only the wrong object samples, which in worst case could lead to infinite respawn loop.


0.33.6 (2025-01-16)
~~~~~~~~~~~~~~~~~~~

Changed
^^^^^^^

* Added initial unit tests for multiple tiled cameras, including tests for initialization, groundtruth annotators, different poses, and different resolutions.


0.33.5 (2025-01-13)
~~~~~~~~~~~~~~~~~~~

Changed
^^^^^^^

* Moved the definition of ``/persistent/isaac/asset_root/*`` settings from :class:`AppLauncher` to the app files.
  This is needed to prevent errors where ``isaaclab_assets`` was loaded prior to the carbonite setting being set.


0.33.4 (2025-01-10)
~~~~~~~~~~~~~~~~~~~

Changed
^^^^^^^

* Added an optional parameter in the :meth:`record_pre_reset` method in
  :class:`~isaaclab.managers.RecorderManager` to override the export config upon invoking.


0.33.3 (2025-01-08)
~~~~~~~~~~~~~~~~~~~

Fixed
^^^^^

* Fixed docstring in articulation data :class:`isaaclab.assets.ArticulationData`.
  In body properties sections, the second dimension should be num_bodies but was documented as 1.


0.33.2 (2025-01-02)
~~~~~~~~~~~~~~~~~~~

Added
^^^^^

* Added body tracking as an origin type to :class:`isaaclab.envs.ViewerCfg` and :class:`isaaclab.envs.ui.ViewportCameraController`.


0.33.1 (2024-12-26)
~~~~~~~~~~~~~~~~~~~

Changed
^^^^^^^

* Added kinematics initialization call for populating kinematic prim transforms to fabric for rendering.
* Added ``enable_env_ids`` flag for cloning and replication to replace collision filtering.


0.33.0 (2024-12-22)
~~~~~~~~~~~~~~~~~~~

Fixed
^^^^^

* Fixed populating default_joint_stiffness and default_joint_damping values for ImplicitActuator instances in :class:`isaaclab.assets.Articulation`


0.32.2 (2024-12-17)
~~~~~~~~~~~~~~~~~~~

Added
^^^^^

* Added null-space (position) control option to :class:`isaaclab.controllers.OperationalSpaceController`.
* Added test cases that uses null-space control for :class:`isaaclab.controllers.OperationalSpaceController`.
* Added information regarding null-space control to the tutorial script and documentation of
  :class:`isaaclab.controllers.OperationalSpaceController`.
* Added arguments to set specific null-space joint position targets within
  :class:`isaaclab.envs.mdp.actions.OperationalSpaceControllerAction` class.


0.32.1 (2024-12-17)
~~~~~~~~~~~~~~~~~~~

Changed
^^^^^^^

* Added a default and generic implementation of the :meth:`get_object_poses` function
  in the :class:`ManagerBasedRLMimicEnv` class.
* Added a ``EXPORT_NONE`` mode in the :class:`DatasetExportMode` class and updated
  :class:`~isaaclab.managers.RecorderManager` to enable recording without exporting
  the data to a file.


0.32.0 (2024-12-16)
~~~~~~~~~~~~~~~~~~~

Changed
^^^^^^^

* Previously, physx returns the rigid bodies and articulations velocities in the com of bodies rather than the link frame, while poses are in link frames. We now explicitly provide :attr:`body_link_state` and :attr:`body_com_state` APIs replacing the previous :attr:`body_state` API. Previous APIs are now marked as deprecated. Please update any code using the previous pose and velocity APIs to use the new ``*_link_*`` or ``*_com_*`` APIs in :attr:`isaaclab.assets.RigidBody`, :attr:`isaaclab.assets.RigidBodyCollection`, and :attr:`isaaclab.assets.Articulation`.


0.31.0 (2024-12-16)
~~~~~~~~~~~~~~~~~~~

Added
^^^^^

* Added :class:`ManagerBasedRLMimicEnv` and config classes for mimic data generation workflow for imitation learning.


0.30.3 (2024-12-16)
~~~~~~~~~~~~~~~~~~~

Fixed
^^^^^

* Fixed ordering of logging and resamping in the command manager, where we were logging the metrics after resampling the commands. This leads to incorrect logging of metrics when inside the resample call, the metrics tensors get reset.


0.30.2 (2024-12-16)
~~~~~~~~~~~~~~~~~~~

Fixed
^^^^^

* Fixed errors within the calculations of :class:`isaaclab.controllers.OperationalSpaceController`.

Added
^^^^^

* Added :class:`isaaclab.controllers.OperationalSpaceController` to API documentation.
* Added test cases for :class:`isaaclab.controllers.OperationalSpaceController`.
* Added a tutorial for :class:`isaaclab.controllers.OperationalSpaceController`.
* Added the implementation of :class:`isaaclab.envs.mdp.actions.OperationalSpaceControllerAction` class.


0.30.1 (2024-12-15)
~~~~~~~~~~~~~~~~~~~

Changed
^^^^^^^

* Added call to update articulation kinematics after reset to ensure states are updated for non-rendering sensors. Previously, some changes in reset such as modifying joint states would not be reflected in the rigid body states immediately after reset.


0.30.0 (2024-12-15)
~~~~~~~~~~~~~~~~~~~

Added
^^^^^

* Added UI interface to the Managers in the ManagerBasedEnv and MangerBasedRLEnv classes.
* Added UI widgets for :class:`LiveLinePlot` and :class:`ImagePlot`.
* Added ``ManagerLiveVisualizer/Cfg``: Given a ManagerBase (i.e. action_manager, observation_manager, etc) and a config file this class creates the the interface between managers and the UI.
* Added :class:`EnvLiveVisualizer`: A 'manager' of ManagerLiveVisualizer. This is added to the ManagerBasedEnv but is only called during the initialization of the managers in load_managers
* Added ``get_active_iterable_terms`` implementation methods to ActionManager, ObservationManager, CommandsManager, CurriculumManager, RewardManager, and TerminationManager. This method exports the active term data and labels for each manager and is called by ManagerLiveVisualizer.
* Additions to :class:`BaseEnvWindow` and :class:`RLEnvWindow` to register ManagerLiveVisualizer UI interfaces for the chosen managers.


0.29.0 (2024-12-15)
~~~~~~~~~~~~~~~~~~~

Added
^^^^^

* Added observation history computation to :class:`isaaclab.manager.observation_manager.ObservationManager`.
* Added ``history_length`` and ``flatten_history_dim`` configuration parameters to :class:`isaaclab.manager.manager_term_cfg.ObservationTermCfg`
* Added ``history_length`` and ``flatten_history_dim`` configuration parameters to :class:`isaaclab.manager.manager_term_cfg.ObservationGroupCfg`
* Added full buffer property to :class:`isaaclab.utils.buffers.circular_buffer.CircularBuffer`


0.28.4 (2024-12-15)
~~~~~~~~~~~~~~~~~~~

Added
^^^^^

* Added action clip to all :class:`isaaclab.envs.mdp.actions`.


0.28.3 (2024-12-14)
~~~~~~~~~~~~~~~~~~~

Changed
^^^^^^^

* Added check for error below threshold in state machines to ensure the state has been reached.


0.28.2 (2024-12-13)
~~~~~~~~~~~~~~~~~~~

Fixed
^^^^^

* Fixed the shape of ``quat_w`` in the ``apply_actions`` method of :attr:`~isaaclab.env.mdp.NonHolonomicAction` (previously (N,B,4), now (N,4) since the number of root bodies B is required to be 1). Previously ``apply_actions`` errored because ``euler_xyz_from_quat`` requires inputs of shape (N,4).


0.28.1 (2024-12-13)
~~~~~~~~~~~~~~~~~~~

Fixed
^^^^^

* Fixed the internal buffers for ``set_external_force_and_torque`` where the buffer values would be stale if zero values are sent to the APIs.


0.28.0 (2024-12-12)
~~~~~~~~~~~~~~~~~~~

Changed
^^^^^^^

* Adapted the :class:`~isaaclab.sim.converters.UrdfConverter` to use the latest URDF converter API from Isaac Sim 4.5. The
  physics articulation root can now be set separately, and the joint drive gains can be set on a per joint basis.


0.27.33 (2024-12-11)
~~~~~~~~~~~~~~~~~~~~

Added
^^^^^

* Introduced an optional ``sensor_cfg`` parameter to the :meth:`~isaaclab.envs.mdp.rewards.base_height_l2` function, enabling the use of
  :class:`~isaaclab.sensors.RayCaster` for height adjustments. For flat terrains, the function retains its previous behavior.
* Improved documentation to clarify the usage of the :meth:`~isaaclab.envs.mdp.rewards.base_height_l2` function in both flat and rough terrain settings.


0.27.32 (2024-12-11)
~~~~~~~~~~~~~~~~~~~~

Fixed
^^^^^

* Modified :class:`isaaclab.envs.mdp.actions.DifferentialInverseKinematicsAction` class to use the geometric
  Jacobian computed w.r.t. to the root frame of the robot. This helps ensure that root pose does not affect the tracking.


0.27.31 (2024-12-09)
~~~~~~~~~~~~~~~~~~~~

Changed
^^^^^^^

* Introduced configuration options in :class:`Se3HandTracking` to:
  - Zero out rotation around the x/y axes
  - Apply smoothing and thresholding to position and rotation deltas for reduced jitter
  - Use wrist-based rotation reference as an alternative to fingertip-based rotation

* Switched the default position reference in :class:`Se3HandTracking` to the wrist joint pose, providing more stable relative-based positioning.


0.27.30 (2024-12-09)
~~~~~~~~~~~~~~~~~~~~

Fixed
^^^^^

* Fixed the initial state recorder term in :class:`isaaclab.envs.mdp.recorders.InitialStateRecorder` to
  return only the states of the specified environment IDs.


0.27.29 (2024-12-06)
~~~~~~~~~~~~~~~~~~~~

Fixed
^^^^^

* Fixed the enforcement of :attr:`~isaaclab.actuators.ActuatorBaseCfg.velocity_limits` at the
  :attr:`~isaaclab.assets.Articulation.root_physx_view` level.


0.27.28 (2024-12-06)
~~~~~~~~~~~~~~~~~~~~

Changed
^^^^^^^

* If a USD that contains an articulation root is loaded using a
  :attr:`isaaclab.assets.RigidBody` we now fail unless the articulation root is explicitly
  disabled. Using an articulation root for rigid bodies is not needed and decreases overall performance.


0.27.27 (2024-12-06)
~~~~~~~~~~~~~~~~~~~~

Fixed
^^^^^

* Corrected the projection types of fisheye camera in :class:`isaaclab.sim.spawners.sensors.sensors_cfg.FisheyeCameraCfg`.
  Earlier, the projection names used snakecase instead of camelcase.


0.27.26 (2024-12-06)
~~~~~~~~~~~~~~~~~~~~

Added
^^^^^

* Added option to define the clipping behavior for depth images generated by
  :class:`~isaaclab.sensors.RayCasterCamera`, :class:`~isaaclab.sensors.Camera`, and :class:`~isaaclab.sensors.TiledCamera`

Changed
^^^^^^^

* Unified the clipping behavior for the depth images of all camera implementations. Per default, all values exceeding
  the range are clipped to zero for both ``distance_to_image_plane`` and ``distance_to_camera`` depth images. Prev.
  :class:`~isaaclab.sensors.RayCasterCamera` clipped the values to the maximum value of the depth image,
  :class:`~isaaclab.sensors.Camera` did not clip them and had a different behavior for both types.


0.27.25 (2024-12-05)
~~~~~~~~~~~~~~~~~~~~

Fixed
^^^^^

* Fixed the condition in ``isaaclab.sh`` that checks whether ``pre-commit`` is installed before attempting installation.


0.27.24 (2024-12-05)
~~~~~~~~~~~~~~~~~~~~

Fixed
^^^^^

* Removed workaround in :class:`isaaclab.sensors.TiledCamera` and :class:`isaaclab.sensors.Camera`
  that was previously required to prevent frame offsets in renders. The denoiser setting is no longer
  automatically modified based on the resolution of the cameras.


0.27.23 (2024-12-04)
~~~~~~~~~~~~~~~~~~~~

Fixed
^^^^^

* Added the attributes :attr:`~isaaclab.envs.DirectRLEnvCfg.wait_for_textures` and :attr:`~isaaclab.envs.ManagerBasedEnvCfg.wait_for_textures`
  to enable assets loading check during :class:`~isaaclab.DirectRLEnv` and :class:`~isaaclab.ManagerBasedEnv` reset method when rtx sensors are added to the scene.


0.27.22 (2024-12-04)
~~~~~~~~~~~~~~~~~~~~

Fixed
^^^^^

* Fixed the order of the incoming parameters in :class:`isaaclab.envs.DirectMARLEnv` to correctly use ``NoiseModel`` in marl-envs.


0.27.21 (2024-12-04)
~~~~~~~~~~~~~~~~~~~~

Added
^^^^^

* Added :class:`~isaaclab.managers.RecorderManager` and its utility classes to record data from the simulation.
* Added :class:`~isaaclab.utils.datasets.EpisodeData` to store data for an episode.
* Added :class:`~isaaclab.utils.datasets.DatasetFileHandlerBase` as a base class for handling dataset files.
* Added :class:`~isaaclab.utils.datasets.HDF5DatasetFileHandler` as a dataset file handler implementation to
  export and load episodes from HDF5 files.
* Added ``record_demos.py`` script to record human-teleoperated demos for a specified task and export to an HDF5 file.
* Added ``replay_demos.py`` script to replay demos loaded from an HDF5 file.


0.27.20 (2024-12-02)
~~~~~~~~~~~~~~~~~~~~

Changed
^^^^^^^

* Changed :class:`isaaclab.envs.DirectMARLEnv` to inherit from ``Gymnasium.Env`` due to requirement from Gymnasium v1.0.0 requiring all environments to be a subclass of ``Gymnasium.Env`` when using the ``make`` interface.


0.27.19 (2024-12-02)
~~~~~~~~~~~~~~~~~~~~

Added
^^^^^

* Added ``isaaclab.utils.pretrained_checkpoints`` containing constants and utility functions used to manipulate
  paths and load checkpoints from Nucleus.


0.27.18 (2024-11-28)
~~~~~~~~~~~~~~~~~~~~

Changed
^^^^^^^

* Renamed Isaac Sim imports to follow Isaac Sim 4.5 naming conventions.


0.27.17 (2024-11-20)
~~~~~~~~~~~~~~~~~~~~

Added
^^^^^

* Added ``create_new_stage`` setting in :class:`~isaaclab.app.AppLauncher` to avoid creating a default new stage on startup in Isaac Sim. This helps reduce the startup time when launching Isaac Lab.


0.27.16 (2024-11-15)
~~~~~~~~~~~~~~~~~~~~

Added
^^^^^

* Added the class :class:`~isaaclab.devices.Se3HandTracking` which enables XR teleop for manipulators.


0.27.15 (2024-11-09)
~~~~~~~~~~~~~~~~~~~~

Fixed
^^^^^

* Fixed indexing in :meth:`isaaclab.assets.Articulation.write_joint_limits_to_sim` to correctly process non-None ``env_ids`` and ``joint_ids``.


0.27.14 (2024-10-23)
~~~~~~~~~~~~~~~~~~~~

Added
^^^^^

* Added the class :class:`~isaaclab.assets.RigidObjectCollection` which allows to spawn
  multiple objects in each environment and access/modify the quantities with a unified (env_ids, object_ids) API.


0.27.13 (2024-10-30)
~~~~~~~~~~~~~~~~~~~~

Added
^^^^^

* Added the attributes :attr:`~isaaclab.sim.converters.MeshConverterCfg.translation`, :attr:`~isaaclab.sim.converters.MeshConverterCfg.rotation`,
  :attr:`~isaaclab.sim.converters.MeshConverterCfg.scale` to translate, rotate, and scale meshes
  when importing them with :class:`~isaaclab.sim.converters.MeshConverter`.


0.27.12 (2024-11-04)
~~~~~~~~~~~~~~~~~~~~

Removed
^^^^^^^

* Removed TensorDict usage in favor of Python dictionary in sensors


0.27.11 (2024-10-31)
~~~~~~~~~~~~~~~~~~~~

Added
^^^^^

* Added support to define tuple of floats to scale observation terms by expanding the
  :attr:`isaaclab.managers.manager_term_cfg.ObservationManagerCfg.scale` attribute.


0.27.10 (2024-11-01)
~~~~~~~~~~~~~~~~~~~~

Changed
^^^^^^^

* Cached the PhysX view's joint paths before looping over them when processing fixed joint tendons
  inside the :class:`Articulation` class. This helps improve the processing time for the tendons.


0.27.9 (2024-11-01)
~~~~~~~~~~~~~~~~~~~

Added
^^^^^

* Added the :class:`isaaclab.utils.types.ArticulationActions` class to store the joint actions
  for an articulation. Earlier, the class from Isaac Sim was being used. However, it used a different
  type for the joint actions which was not compatible with the Isaac Lab framework.


0.27.8 (2024-11-01)
~~~~~~~~~~~~~~~~~~~

Fixed
^^^^^

* Added sanity check if the term is a valid type inside the command manager.
* Corrected the iteration over ``group_cfg_items`` inside the observation manager.


0.27.7 (2024-10-28)
~~~~~~~~~~~~~~~~~~~

Added
^^^^^

* Added frozen encoder feature extraction observation space with ResNet and Theia


0.27.6 (2024-10-25)
~~~~~~~~~~~~~~~~~~~

Fixed
^^^^^

* Fixed usage of ``meshes`` property in :class:`isaaclab.sensors.RayCasterCamera` to use ``self.meshes`` instead of the undefined ``RayCaster.meshes``.
* Fixed issue in :class:`isaaclab.envs.ui.BaseEnvWindow` where undefined configs were being accessed when creating debug visualization elements in UI.


0.27.5 (2024-10-25)
~~~~~~~~~~~~~~~~~~~

Added
^^^^^

* Added utilities for serializing/deserializing Gymnasium spaces.


0.27.4 (2024-10-18)
~~~~~~~~~~~~~~~~~~~

Fixed
^^^^^

* Updated installation path instructions for Windows in the Isaac Lab documentation to remove redundancy in the use of %USERPROFILE% for path definitions.


0.27.3 (2024-10-22)
~~~~~~~~~~~~~~~~~~~

Fixed
^^^^^

* Fixed the issue with using list or tuples of ``configclass`` within a ``configclass``. Earlier, the list of
  configclass objects were not converted to dictionary properly when ``to_dict`` function was called.


0.27.2 (2024-10-21)
~~~~~~~~~~~~~~~~~~~

Added
^^^^^

* Added ``--kit_args`` to :class:`~isaaclab.app.AppLauncher` to allow passing command line arguments directly to Omniverse Kit SDK.


0.27.1 (2024-10-20)
~~~~~~~~~~~~~~~~~~~

Added
^^^^^

* Added :class:`~isaaclab.sim.RenderCfg` and the attribute :attr:`~isaaclab.sim.SimulationCfg.render` for
  specifying render related settings.


0.27.0 (2024-10-14)
~~~~~~~~~~~~~~~~~~~

Added
^^^^^

* Added a method to :class:`~isaaclab.utils.configclass` to check for attributes with values of
  type ``MISSING``. This is useful when the user wants to check if a certain attribute has been set or not.
* Added the configuration validation check inside the constructor of all the core classes
  (such as sensor base, asset base, scene and environment base classes).
* Added support for environments without commands by leaving the attribute
  :attr:`isaaclab.envs.ManagerBasedRLEnvCfg.commands` as None. Before, this had to be done using
  the class :class:`isaaclab.command_generators.NullCommandGenerator`.
* Moved the ``meshes`` attribute in the :class:`isaaclab.sensors.RayCaster` class from class variable to instance variable.
  This prevents the meshes to overwrite each other.


0.26.0 (2024-10-16)
~~~~~~~~~~~~~~~~~~~

Added
^^^^^

* Added Imu sensor implementation that directly accesses the physx view :class:`isaaclab.sensors.Imu`. The
  sensor comes with a configuration class :class:`isaaclab.sensors.ImuCfg` and data class
  :class:`isaaclab.sensors.ImuData`.
* Moved and renamed :meth:`isaaclab.sensors.camera.utils.convert_orientation_convention` to :meth:`isaaclab.utils.math.convert_camera_frame_orientation_convention`
* Moved :meth:`isaaclab.sensors.camera.utils.create_rotation_matrix_from_view` to :meth:`isaaclab.utils.math.create_rotation_matrix_from_view`


0.25.2 (2024-10-16)
~~~~~~~~~~~~~~~~~~~

Added
^^^^^

* Added support for different Gymnasium spaces (``Box``, ``Discrete``, ``MultiDiscrete``, ``Tuple`` and ``Dict``)
  to define observation, action and state spaces in the direct workflow.
* Added :meth:`sample_space` to environment utils to sample supported spaces where data containers are torch tensors.

Changed
^^^^^^^

* Mark the :attr:`num_observations`, :attr:`num_actions` and :attr:`num_states` in :class:`DirectRLEnvCfg` as deprecated
  in favor of :attr:`observation_space`, :attr:`action_space` and :attr:`state_space` respectively.
* Mark the :attr:`num_observations`, :attr:`num_actions` and :attr:`num_states` in :class:`DirectMARLEnvCfg` as deprecated
  in favor of :attr:`observation_spaces`, :attr:`action_spaces` and :attr:`state_space` respectively.


0.25.1 (2024-10-10)
~~~~~~~~~~~~~~~~~~~

Fixed
^^^^^

* Fixed potential issue where default joint positions can fall outside of the limits being set with Articulation's
  ``write_joint_limits_to_sim`` API.


0.25.0 (2024-10-06)
~~~~~~~~~~~~~~~~~~~

Added
^^^^^

* Added configuration classes for spawning assets from a list of individual asset configurations randomly
  at the specified prim paths.


0.24.20 (2024-10-07)
~~~~~~~~~~~~~~~~~~~~

Fixed
^^^^^

* Fixed the :meth:`isaaclab.envs.mdp.events.randomize_rigid_body_material` function to
  correctly sample friction and restitution from the given ranges.


0.24.19 (2024-10-05)
~~~~~~~~~~~~~~~~~~~~

Added
^^^^^

* Added new functionalities to the FrameTransformer to make it more general. It is now possible to track:

  * Target frames that aren't children of the source frame prim_path
  * Target frames that are based upon the source frame prim_path


0.24.18 (2024-10-04)
~~~~~~~~~~~~~~~~~~~~

Fixed
^^^^^

* Fixes parsing and application of ``size`` parameter for :class:`~isaaclab.sim.spawn.GroundPlaneCfg` to correctly
  scale the grid-based ground plane.


0.24.17 (2024-10-04)
~~~~~~~~~~~~~~~~~~~~

Fixed
^^^^^

* Fixed the deprecation notice for using ``pxr.Semantics``. The corresponding modules use ``Semantics`` module
  directly.


0.24.16 (2024-10-03)
~~~~~~~~~~~~~~~~~~~~

Changed
^^^^^^^

* Renamed the observation function :meth:`grab_images` to :meth:`image` to follow convention of noun-based naming.
* Renamed the function :meth:`convert_perspective_depth_to_orthogonal_depth` to a shorter name
  :meth:`isaaclab.utils.math.orthogonalize_perspective_depth`.


0.24.15 (2024-09-20)
~~~~~~~~~~~~~~~~~~~~

Added
^^^^^

* Added :meth:`grab_images` to be able to use images for an observation term in manager-based environments.


0.24.14 (2024-09-20)
~~~~~~~~~~~~~~~~~~~~

Added
^^^^^

* Added the method :meth:`convert_perspective_depth_to_orthogonal_depth` to convert perspective depth
  images to orthogonal depth images. This is useful for the :meth:`~isaaclab.utils.math.unproject_depth`,
  since it expects orthogonal depth images as inputs.


0.24.13 (2024-09-08)
~~~~~~~~~~~~~~~~~~~~

Changed
^^^^^^^

* Moved the configuration of visualization markers for the command terms to their respective configuration classes.
  This allows users to modify the markers for the command terms without having to modify the command term classes.


0.24.12 (2024-09-18)
~~~~~~~~~~~~~~~~~~~~

Fixed
^^^^^

* Fixed outdated fetching of articulation data by using the method ``update_articulations_kinematic`` in
  :class:`isaaclab.assets.ArticulationData`. Before if an articulation was moved during a reset, the pose of the
  links were outdated if fetched before the next physics step. Adding this method ensures that the pose of the links
  is always up-to-date. Similarly ``update_articulations_kinematic`` was added before any render step to ensure that the
  articulation displays correctly after a reset.


0.24.11 (2024-09-11)
~~~~~~~~~~~~~~~~~~~~

Added
^^^^^

* Added skrl's JAX environment variables to :class:`~isaaclab.app.AppLauncher`
  to support distributed multi-GPU and multi-node training using JAX


0.24.10 (2024-09-10)
~~~~~~~~~~~~~~~~~~~~

Added
^^^^^

* Added config class, support, and tests for MJCF conversion via standalone python scripts.


0.24.9 (2024-09-09)
~~~~~~~~~~~~~~~~~~~~

Added
^^^^^

* Added a seed parameter to the :attr:`isaaclab.envs.ManagerBasedEnvCfg` and :attr:`isaaclab.envs.DirectRLEnvCfg`
  classes to set the seed for the environment. This seed is used to initialize the random number generator for the environment.
* Adapted the workflow scripts to set the seed for the environment using the seed specified in the learning agent's configuration
  file or the command line argument. This ensures that the simulation results are reproducible across different runs.


0.24.8 (2024-09-08)
~~~~~~~~~~~~~~~~~~~

Changed
^^^^^^^

* Modified:meth:`quat_rotate` and :meth:`quat_rotate_inverse` operations to use :meth:`torch.einsum`
  for faster processing of high dimensional input tensors.


0.24.7 (2024-09-06)
~~~~~~~~~~~~~~~~~~~

Added
^^^^^

* Added support for property attributes in the :meth:``isaaclab.utils.configclass`` method.
  Earlier, the configclass decorator failed to parse the property attributes correctly and made them
  instance variables instead.


0.24.6 (2024-09-05)
~~~~~~~~~~~~~~~~~~~

Fixed
^^^^^

* Adapted the ``A`` and ``D`` button bindings inside :meth:`isaaclab.device.Se3Keyboard` to make them now
  more-intuitive to control the y-axis motion based on the right-hand rule.


0.24.5 (2024-08-29)
~~~~~~~~~~~~~~~~~~~

Added
^^^^^

* Added alternative data type "distance_to_camera" in :class:`isaaclab.sensors.TiledCamera` class to be
  consistent with all other cameras (equal to type "depth").


0.24.4 (2024-09-02)
~~~~~~~~~~~~~~~~~~~

Fixed
^^^^^

* Added missing SI units to the documentation of :class:`isaaclab.sensors.Camera` and
  :class:`isaaclab.sensors.RayCasterCamera`.
* Added test to check :attr:`isaaclab.sensors.RayCasterCamera.set_intrinsic_matrices`


0.24.3 (2024-08-29)
~~~~~~~~~~~~~~~~~~~

Fixed
^^^^^

* Fixed the support for class-bounded methods when creating a configclass
  out of them. Earlier, these methods were being made as instance methods
  which required initialization of the class to call the class-methods.


0.24.2 (2024-08-28)
~~~~~~~~~~~~~~~~~~~

Added
^^^^^

* Added a class method to initialize camera configurations with an intrinsic matrix in the
  :class:`isaaclab.sim.spawner.sensors.PinholeCameraCfg`
  :class:`isaaclab.sensors.ray_caster.patterns_cfg.PinholeCameraPatternCfg` classes.

Fixed
^^^^^

* Fixed the ray direction in :func:`isaaclab.sensors.ray_caster.patterns.patterns.pinhole_camera_pattern` to
  point to the center of the pixel instead of the top-left corner.
* Fixed the clipping of the "distance_to_image_plane" depth image obtained using the
  :class:`isaaclab.sensors.ray_caster.RayCasterCamera` class. Earlier, the depth image was being clipped
  before the depth image was generated. Now, the clipping is applied after the depth image is generated. This makes
  the behavior equal to the USD Camera.


0.24.1 (2024-08-21)
~~~~~~~~~~~~~~~~~~~

Changed
^^^^^^^

* Disabled default viewport in certain headless scenarios for better performance.


0.24.0 (2024-08-17)
~~~~~~~~~~~~~~~~~~~

Added
^^^^^

* Added additional annotators for :class:`isaaclab.sensors.camera.TiledCamera` class.

Changed
^^^^^^^

* Updated :class:`isaaclab.sensors.TiledCamera` to latest RTX tiled rendering API.
* Single channel outputs for :class:`isaaclab.sensors.TiledCamera`, :class:`isaaclab.sensors.Camera` and :class:`isaaclab.sensors.RayCasterCamera` now has shape (H, W, 1).
* Data type for RGB output for :class:`isaaclab.sensors.TiledCamera` changed from ``torch.float`` to ``torch.uint8``.
* Dimension of RGB output for :class:`isaaclab.sensors.Camera` changed from (H, W, 4) to (H, W, 3). Use type ``rgba`` to retrieve the previous dimension.


0.23.1 (2024-08-17)
~~~~~~~~~~~~~~~~~~~

Changed
^^^^^^^

* Updated torch to version 2.4.0.


0.23.0 (2024-08-16)
~~~~~~~~~~~~~~~~~~~

Added
^^^^^

* Added direct workflow base class :class:`isaaclab.envs.DirectMARLEnv` for multi-agent environments.


0.22.1 (2024-08-17)
~~~~~~~~~~~~~~~~~~~

Added
^^^^^

* Added APIs to interact with the physics simulation of deformable objects. This includes setting the
  material properties, setting kinematic targets, and getting the state of the deformable object.
  For more information, please refer to the :mod:`isaaclab.assets.DeformableObject` class.


0.22.0 (2024-08-14)
~~~~~~~~~~~~~~~~~~~

Added
^^^^^

* Added :mod:`~isaaclab.utils.modifiers` module to provide framework for configurable and custom
  observation data modifiers.
* Adapted the :class:`~isaaclab.managers.ObservationManager` class to support custom modifiers.
  These are applied to the observation data before applying any noise or scaling operations.


0.21.2 (2024-08-13)
~~~~~~~~~~~~~~~~~~~

Fixed
^^^^^

* Moved event mode-based checks in the :meth:`isaaclab.managers.EventManager.apply` method outside
  the loop that iterates over the event terms. This prevents unnecessary checks and improves readability.
* Fixed the logic for global and per environment interval times when using the "interval" mode inside the
  event manager. Earlier, the internal lists for these times were of unequal lengths which led to wrong indexing
  inside the loop that iterates over the event terms.


0.21.1 (2024-08-06)
~~~~~~~~~~~~~~~~~~~

* Added a flag to preserve joint ordering inside the :class:`isaaclab.envs.mdp.JointAction` action term.


0.21.0 (2024-08-05)
~~~~~~~~~~~~~~~~~~~

Added
^^^^^

* Added the command line argument ``--device`` in :class:`~isaaclab.app.AppLauncher`. Valid options are:

  * ``cpu``: Use CPU.
  * ``cuda``: Use GPU with device ID ``0``.
  * ``cuda:N``: Use GPU, where N is the device ID. For example, ``cuda:0``. The default value is ``cuda:0``.

Changed
^^^^^^^

* Simplified setting the device throughout the code by relying on :attr:`isaaclab.sim.SimulationCfg.device`
  to activate gpu/cpu pipelines.

Removed
^^^^^^^

* Removed the parameter :attr:`isaaclab.sim.SimulationCfg.use_gpu_pipeline`. This is now directly inferred from
  :attr:`isaaclab.sim.SimulationCfg.device`.
* Removed the command line input argument ``--device_id`` in :class:`~isaaclab.app.AppLauncher`. The device id can
  now be set using the ``--device`` argument, for example with ``--device cuda:0``.


0.20.8 (2024-08-02)
~~~~~~~~~~~~~~~~~~~

Fixed
^^^^^

* Fixed the handling of observation terms with different shapes in the
  :class:`~isaaclab.managers.ObservationManager` class. Earlier, the constructor would throw an error if the
  shapes of the observation terms were different. Now, this operation only happens when the terms in an observation
  group are being concatenated. Otherwise, the terms are stored as a dictionary of tensors.
* Improved the error message when the observation terms are not of the same shape in the
  :class:`~isaaclab.managers.ObservationManager` class and the terms are being concatenated.


0.20.7 (2024-08-02)
~~~~~~~~~~~~~~~~~~~

Changed
^^^^^^^

* Performance improvements for material randomization in events.

Added
^^^^^

* Added minimum randomization frequency for reset mode randomizations.


0.20.6 (2024-08-02)
~~~~~~~~~~~~~~~~~~~

Changed
^^^^^^^

* Removed the hierarchy from :class:`~isaaclab.assets.RigidObject` class to
  :class:`~isaaclab.assets.Articulation` class. Previously, the articulation class overrode  almost
  all the functions of the rigid object class making the hierarchy redundant. Now, the articulation class
  is a standalone class that does not inherit from the rigid object class. This does add some code
  duplication but the simplicity and clarity of the code is improved.


0.20.5 (2024-08-02)
~~~~~~~~~~~~~~~~~~~

Added
^^^^^

* Added :attr:`isaaclab.terrain.TerrainGeneratorCfg.border_height` to set the height of the border
  around the terrain.


0.20.4 (2024-08-02)
~~~~~~~~~~~~~~~~~~~

Fixed
^^^^^

* Fixed the caching of terrains when using the :class:`isaaclab.terrains.TerrainGenerator` class.
  Earlier, the random sampling of the difficulty levels led to different hash values for the same terrain
  configuration. This caused the terrains to be re-generated even when the same configuration was used.
  Now, the numpy random generator is seeded with the same seed to ensure that the difficulty levels are
  sampled in the same order between different runs.


0.20.3 (2024-08-02)
~~~~~~~~~~~~~~~~~~~

Fixed
^^^^^

* Fixed the setting of translation and orientation when spawning a mesh prim. Earlier, the translation
  and orientation was being applied both on the parent Xform and the mesh prim. This was causing the
  mesh prim to be offset by the translation and orientation of the parent Xform, which is not the intended
  behavior.


0.20.2 (2024-08-02)
~~~~~~~~~~~~~~~~~~~

Changed
^^^^^^^

* Modified the computation of body acceleration for rigid body data to use PhysX APIs instead of
  numerical finite-differencing. This removes the need for computation of body acceleration at
  every update call of the data buffer.


0.20.1 (2024-07-30)
~~~~~~~~~~~~~~~~~~~

Fixed
^^^^^

* Fixed the :meth:`isaaclab.utils.math.wrap_to_pi` method to handle the wrapping of angles correctly.
  Earlier, the method was not wrapping the angles to the range [-pi, pi] correctly when the angles were outside
  the range [-2*pi, 2*pi].


0.20.0 (2024-07-26)
~~~~~~~~~~~~~~~~~~~

Added
^^^^^

* Support for the Isaac Sim 4.1.0 release.

Removed
^^^^^^^

* The ``mdp.add_body_mass`` method in the events. Please use the
  :meth:`isaaclab.envs.mdp.randomize_rigid_body_mass` method instead.
* The classes ``managers.RandomizationManager`` and ``managers.RandomizationTermCfg`` are replaced with
  :class:`isaaclab.managers.EventManager` and :class:`isaaclab.managers.EventTermCfg` classes.
* The following properties in :class:`isaaclab.sensors.FrameTransformerData`:

  * ``target_rot_source`` --> :attr:`~isaaclab.sensors.FrameTransformerData.target_quat_w`
  * ``target_rot_w`` --> :attr:`~isaaclab.sensors.FrameTransformerData.target_quat_source`
  * ``source_rot_w`` --> :attr:`~isaaclab.sensors.FrameTransformerData.source_quat_w`

* The kit experience file ``isaaclab.backwards.compatible.kit``. This is followed by dropping the support for
  Isaac Sim 2023.1.1 completely.


0.19.4 (2024-07-13)
~~~~~~~~~~~~~~~~~~~

Fixed
^^^^^

* Added the call to "startup" events when using the :class:`~isaaclab.envs.ManagerBasedEnv` class.
  Earlier, the "startup" events were not being called when the environment was initialized. This issue
  did not occur when using the :class:`~isaaclab.envs.ManagerBasedRLEnv` class since the "startup"
  events were called in the constructor.


0.19.3 (2024-07-13)
~~~~~~~~~~~~~~~~~~~

Added
^^^^^

* Added schemas for setting and modifying deformable body properties on a USD prim.
* Added API to spawn a deformable body material in the simulation.
* Added APIs to spawn rigid and deformable meshes of primitive shapes (cone, cylinder, sphere, box, capsule)
  in the simulation. This is possible through the :mod:`isaaclab.sim.spawners.meshes` module.


0.19.2 (2024-07-05)
~~~~~~~~~~~~~~~~~~~

Changed
^^^^^^^

* Modified cloning scheme based on the attribute :attr:`~isaaclab.scene.InteractiveSceneCfg.replicate_physics`
  to determine whether environment is homogeneous or heterogeneous.


0.19.1 (2024-07-05)
~~~~~~~~~~~~~~~~~~~

Added
^^^^^

* Added a lidar pattern function :func:`~isaaclab.sensors.ray_caster.patterns.patterns.lidar_pattern` with
  corresponding config :class:`~isaaclab.sensors.ray_caster.patterns_cfg.LidarPatternCfg`.


0.19.0 (2024-07-04)
~~~~~~~~~~~~~~~~~~~

Fixed
^^^^^

* Fixed parsing of articulations with nested rigid links while using the :class:`isaaclab.assets.Articulation`
  class. Earlier, the class initialization failed when the articulation had nested rigid links since the rigid
  links were not being parsed correctly by the PhysX view.

Removed
^^^^^^^

* Removed the attribute :attr:`body_physx_view` from the :class:`isaaclab.assets.Articulation` and
  :class:`isaaclab.assets.RigidObject` classes. These were causing confusions when used with articulation
  view since the body names were not following the same ordering.
* Dropped support for Isaac Sim 2023.1.1. The minimum supported version is now Isaac Sim 4.0.0.


0.18.6 (2024-07-01)
~~~~~~~~~~~~~~~~~~~

Fixed
^^^^^

* Fixed the environment stepping logic. Earlier, the environments' rendering logic was updating the kit app which
  would in turn step the physics :attr:`isaaclab.sim.SimulationCfg.render_interval` times. Now, a render
  call only does rendering and does not step the physics.


0.18.5 (2024-06-26)
~~~~~~~~~~~~~~~~~~~

Fixed
^^^^^

* Fixed the gravity vector direction used inside the :class:`isaaclab.assets.RigidObjectData` class.
  Earlier, the gravity direction was hard-coded as (0, 0, -1) which may be different from the actual
  gravity direction in the simulation. Now, the gravity direction is obtained from the simulation context
  and used to compute the projection of the gravity vector on the object.


0.18.4 (2024-06-26)
~~~~~~~~~~~~~~~~~~~

Fixed
^^^^^

* Fixed double reference count of the physics sim view inside the asset classes. This was causing issues
  when destroying the asset class instance since the physics sim view was not being properly released.

Added
^^^^^

* Added the attribute :attr:`~isaaclab.assets.AssetBase.is_initialized` to check if the asset and sensor
  has been initialized properly. This can be used to ensure that the asset or sensor is ready to use in the simulation.


0.18.3 (2024-06-25)
~~~~~~~~~~~~~~~~~~~

Fixed
^^^^^

* Fixed the docstrings at multiple places related to the different buffer implementations inside the
  :mod:`isaaclab.utils.buffers` module. The docstrings were not clear and did not provide enough
  information about the classes and their methods.

Added
^^^^^

* Added the field for fixed tendom names in the :class:`isaaclab.assets.ArticulationData` class.
  Earlier, this information was not exposed which was inconsistent with other name related information
  such as joint or body names.

Changed
^^^^^^^

* Renamed the fields ``min_num_time_lags`` and ``max_num_time_lags`` to ``min_delay`` and
  ``max_delay`` in the :class:`isaaclab.actuators.DelayedPDActuatorCfg` class. This is to make
  the naming simpler to understand.


0.18.2 (2024-06-25)
~~~~~~~~~~~~~~~~~~~

Changed
^^^^^^^

* Moved the configuration for tile-rendered camera into its own file named ``tiled_camera_cfg.py``.
  This makes it easier to follow where the configuration is located and how it is related to the class.


0.18.1 (2024-06-25)
~~~~~~~~~~~~~~~~~~~

Changed
^^^^^^^

* Ensured that a parity between class and its configuration class is explicitly visible in the
  :mod:`isaaclab.envs` module. This makes it easier to follow where definitions are located and how
  they are related. This should not be a breaking change as the classes are still accessible through the same module.


0.18.0 (2024-06-13)
~~~~~~~~~~~~~~~~~~~

Fixed
^^^^^

* Fixed the rendering logic to render at the specified interval. Earlier, the substep parameter had no effect and rendering
  would happen once every env.step() when active.

Changed
^^^^^^^

* Renamed :attr:`isaaclab.sim.SimulationCfg.substeps` to :attr:`isaaclab.sim.SimulationCfg.render_interval`.
  The render logic is now integrated in the decimation loop of the environment.


0.17.13 (2024-06-13)
~~~~~~~~~~~~~~~~~~~~

Fixed
^^^^^

* Fixed the orientation reset logic in :func:`isaaclab.envs.mdp.events.reset_root_state_uniform` to make it relative to
  the default orientation. Earlier, the position was sampled relative to the default and the orientation not.


0.17.12 (2024-06-13)
~~~~~~~~~~~~~~~~~~~~

Added
^^^^^

* Added the class :class:`isaaclab.utils.buffers.TimestampedBuffer` to store timestamped data.

Changed
^^^^^^^

* Added time-stamped buffers in the classes :class:`isaaclab.assets.RigidObjectData` and :class:`isaaclab.assets.ArticulationData`
  to update some values lazily and avoid unnecessary computations between physics updates. Before, all the data was always
  updated at every step, even if it was not used by the task.


0.17.11 (2024-05-30)
~~~~~~~~~~~~~~~~~~~~

Fixed
^^^^^

* Fixed :class:`isaaclab.sensor.ContactSensor` not loading correctly in extension mode.
  Earlier, the :attr:`isaaclab.sensor.ContactSensor.body_physx_view` was not initialized when
  :meth:`isaaclab.sensor.ContactSensor._debug_vis_callback` is called which references it.


0.17.10 (2024-05-30)
~~~~~~~~~~~~~~~~~~~~

Fixed
^^^^^

* Fixed compound classes being directly assigned in ``default_factory`` generator method
  :meth:`isaaclab.utils.configclass._return_f`, which resulted in shared references such that modifications to
  compound objects were reflected across all instances generated from the same ``default_factory`` method.


0.17.9 (2024-05-30)
~~~~~~~~~~~~~~~~~~~

Added
^^^^^

* Added ``variants`` attribute to the :class:`isaaclab.sim.from_files.UsdFileCfg` class to select USD
  variants when loading assets from USD files.


0.17.8 (2024-05-28)
~~~~~~~~~~~~~~~~~~~

Fixed
^^^^^

* Implemented the reset methods in the action terms to avoid returning outdated data.


0.17.7 (2024-05-28)
~~~~~~~~~~~~~~~~~~~

Added
^^^^^

* Added debug visualization utilities in the :class:`isaaclab.managers.ActionManager` class.


0.17.6 (2024-05-27)
~~~~~~~~~~~~~~~~~~~

Added
^^^^^

* Added ``wp.init()`` call in Warp utils.


0.17.5 (2024-05-22)
~~~~~~~~~~~~~~~~~~~

Changed
^^^^^^^

* Websocket livestreaming is no longer supported. Valid livestream options are {0, 1, 2}.
* WebRTC livestream is now set with livestream=2.


0.17.4 (2024-05-17)
~~~~~~~~~~~~~~~~~~~

Changed
^^^^^^^

* Modified the noise functions to also support add, scale, and abs operations on the data. Added aliases
  to ensure backward compatibility with the previous functions.

  * Added :attr:`isaaclab.utils.noise.NoiseCfg.operation` for the different operations.
  * Renamed ``constant_bias_noise`` to :func:`isaaclab.utils.noise.constant_noise`.
  * Renamed ``additive_uniform_noise`` to :func:`isaaclab.utils.noise.uniform_noise`.
  * Renamed ``additive_gaussian_noise`` to :func:`isaaclab.utils.noise.gaussian_noise`.


0.17.3 (2024-05-15)
~~~~~~~~~~~~~~~~~~~

Fixed
^^^^^

* Set ``hide_ui`` flag in the app launcher for livestream.
* Fix native client livestream extensions.


0.17.2 (2024-05-09)
~~~~~~~~~~~~~~~~~~~

Changed
^^^^^^^

* Renamed ``_range`` to ``distribution_params`` in ``events.py`` for methods that defined a distribution.
* Apply additive/scaling randomization noise on default data instead of current data.
* Changed material bucketing logic to prevent exceeding 64k materials.

Fixed
^^^^^

* Fixed broadcasting issues with indexing when environment and joint IDs are provided.
* Fixed incorrect tensor dimensions when setting a subset of environments.

Added
^^^^^

* Added support for randomization of fixed tendon parameters.
* Added support for randomization of dof limits.
* Added support for randomization of gravity.
* Added support for Gaussian sampling.
* Added default buffers to Articulation/Rigid object data classes for randomization.


0.17.1 (2024-05-10)
~~~~~~~~~~~~~~~~~~~

Fixed
^^^^^

* Added attribute :attr:`isaaclab.sim.converters.UrdfConverterCfg.override_joint_dynamics` to properly parse
  joint dynamics in :class:`isaaclab.sim.converters.UrdfConverter`.


0.17.0 (2024-05-07)
~~~~~~~~~~~~~~~~~~~

Changed
^^^^^^^

* Renamed ``BaseEnv`` to :class:`isaaclab.envs.ManagerBasedEnv`.
* Renamed ``base_env.py`` to ``manager_based_env.py``.
* Renamed ``BaseEnvCfg`` to :class:`isaaclab.envs.ManagerBasedEnvCfg`.
* Renamed ``RLTaskEnv`` to :class:`isaaclab.envs.ManagerBasedRLEnv`.
* Renamed ``rl_task_env.py`` to ``manager_based_rl_env.py``.
* Renamed ``RLTaskEnvCfg`` to :class:`isaaclab.envs.ManagerBasedRLEnvCfg`.
* Renamed ``rl_task_env_cfg.py`` to ``rl_env_cfg.py``.
* Renamed ``OIGEEnv`` to :class:`isaaclab.envs.DirectRLEnv`.
* Renamed ``oige_env.py`` to ``direct_rl_env.py``.
* Renamed ``RLTaskEnvWindow`` to :class:`isaaclab.envs.ui.ManagerBasedRLEnvWindow`.
* Renamed ``rl_task_env_window.py`` to ``manager_based_rl_env_window.py``.
* Renamed all references of ``BaseEnv``, ``BaseEnvCfg``, ``RLTaskEnv``, ``RLTaskEnvCfg``,  ``OIGEEnv``, and ``RLTaskEnvWindow``.

Added
^^^^^

* Added direct workflow base class :class:`isaaclab.envs.DirectRLEnv`.


0.16.4 (2024-05-06)
~~~~~~~~~~~~~~~~~~~~

Changed
^^^^^^^

* Added :class:`isaaclab.sensors.TiledCamera` to support tiled rendering with RGB and depth.


0.16.3 (2024-04-26)
~~~~~~~~~~~~~~~~~~~

Fixed
^^^^^

* Fixed parsing of filter prim path expressions in the :class:`isaaclab.sensors.ContactSensor` class.
  Earlier, the filter prim paths given to the physics view was not being parsed since they were specified as
  regex expressions instead of glob expressions.


0.16.2 (2024-04-25)
~~~~~~~~~~~~~~~~~~~~

Changed
^^^^^^^

* Simplified the installation procedure, isaaclab -e is no longer needed
* Updated torch dependency to 2.2.2


0.16.1 (2024-04-20)
~~~~~~~~~~~~~~~~~~~

Added
^^^^^

* Added attribute :attr:`isaaclab.sim.ArticulationRootPropertiesCfg.fix_root_link` to fix the root link
  of an articulation to the world frame.


0.16.0 (2024-04-16)
~~~~~~~~~~~~~~~~~~~

Added
^^^^^

* Added the function :meth:`isaaclab.utils.math.quat_unique` to standardize quaternion representations,
  i.e. always have a non-negative real part.
* Added events terms for randomizing mass by scale, simulation joint properties (stiffness, damping, armature,
  and friction)

Fixed
^^^^^

* Added clamping of joint positions and velocities in event terms for resetting joints. The simulation does not
  throw an error if the set values are out of their range. Hence, users are expected to clamp them before setting.
* Fixed :class:`isaaclab.envs.mdp.EMAJointPositionToLimitsActionCfg` to smoothen the actions
  at environment frequency instead of simulation frequency.

* Renamed the following functions in :meth:`isaaclab.envs.mdp` to avoid confusions:

  * Observation: :meth:`joint_pos_norm` -> :meth:`joint_pos_limit_normalized`
  * Action: :class:`ExponentialMovingAverageJointPositionAction` -> :class:`EMAJointPositionToLimitsAction`
  * Termination: :meth:`base_height` -> :meth:`root_height_below_minimum`
  * Termination: :meth:`joint_pos_limit` -> :meth:`joint_pos_out_of_limit`
  * Termination: :meth:`joint_pos_manual_limit` -> :meth:`joint_pos_out_of_manual_limit`
  * Termination: :meth:`joint_vel_limit` -> :meth:`joint_vel_out_of_limit`
  * Termination: :meth:`joint_vel_manual_limit` -> :meth:`joint_vel_out_of_manual_limit`
  * Termination: :meth:`joint_torque_limit` -> :meth:`joint_effort_out_of_limit`

Deprecated
^^^^^^^^^^

* Deprecated the function :meth:`isaaclab.envs.mdp.add_body_mass` in favor of
  :meth:`isaaclab.envs.mdp.randomize_rigid_body_mass`. This supports randomizing the mass based on different
  operations (add, scale, or set) and sampling distributions.


0.15.13 (2024-04-16)
~~~~~~~~~~~~~~~~~~~~

Changed
^^^^^^^

* Improved startup performance by enabling rendering-based extensions only when necessary and caching of nucleus directory.
* Renamed the flag ``OFFSCREEN_RENDER`` or ``--offscreen_render`` to ``ENABLE_CAMERAS`` or ``--enable_cameras`` respectively.


0.15.12 (2024-04-16)
~~~~~~~~~~~~~~~~~~~~

Changed
^^^^^^^

* Replaced calls to the ``check_file_path`` function in the :mod:`isaaclab.sim.spawners.from_files`
  with the USD stage resolve identifier function. This helps speed up the loading of assets from file paths
  by avoiding Nucleus server calls.


0.15.11 (2024-04-15)
~~~~~~~~~~~~~~~~~~~~

Added
^^^^^

* Added the :meth:`isaaclab.sim.SimulationContext.has_rtx_sensors` method to check if any
  RTX-related sensors such as cameras have been created in the simulation. This is useful to determine
  if simulation requires RTX rendering during step or not.

Fixed
^^^^^

* Fixed the rendering of RTX-related sensors such as cameras inside the :class:`isaaclab.envs.RLTaskEnv` class.
  Earlier the rendering did not happen inside the step function, which caused the sensor data to be empty.


0.15.10 (2024-04-11)
~~~~~~~~~~~~~~~~~~~~

Fixed
^^^^^

* Fixed sharing of the same memory address between returned tensors from observation terms
  in the :class:`isaaclab.managers.ObservationManager` class. Earlier, the returned
  tensors could map to the same memory address, causing issues when the tensors were modified
  during scaling, clipping or other operations.


0.15.9 (2024-04-04)
~~~~~~~~~~~~~~~~~~~

Fixed
^^^^^

* Fixed assignment of individual termination terms inside the :class:`isaaclab.managers.TerminationManager`
  class. Earlier, the terms were being assigned their values through an OR operation which resulted in incorrect
  values. This regression was introduced in version 0.15.1.


0.15.8 (2024-04-02)
~~~~~~~~~~~~~~~~~~~

Added
^^^^^

* Added option to define ordering of points for the mesh-grid generation in the
  :func:`isaaclab.sensors.ray_caster.patterns.grid_pattern`. This parameter defaults to 'xy'
  for backward compatibility.


0.15.7 (2024-03-28)
~~~~~~~~~~~~~~~~~~~

Added
^^^^^

* Adds option to return indices/data in the specified query keys order in
  :class:`isaaclab.managers.SceneEntityCfg` class, and the respective
  :func:`isaaclab.utils.string.resolve_matching_names_values` and
  :func:`isaaclab.utils.string.resolve_matching_names` functions.


0.15.6 (2024-03-28)
~~~~~~~~~~~~~~~~~~~

Added
^^^^^

* Extended the :class:`isaaclab.app.AppLauncher` class to support the loading of experience files
  from the command line. This allows users to load a specific experience file when running the application
  (such as for multi-camera rendering or headless mode).

Changed
^^^^^^^

* Changed default loading of experience files in the :class:`isaaclab.app.AppLauncher` class from the ones
  provided by Isaac Sim to the ones provided in Isaac Lab's ``apps`` directory.


0.15.5 (2024-03-23)
~~~~~~~~~~~~~~~~~~~

Fixed
^^^^^

* Fixed the env origins in :meth:`_compute_env_origins_grid` of :class:`isaaclab.terrain.TerrainImporter`
  to match that obtained from the Isaac Sim :class:`isaacsim.core.cloner.GridCloner` class.

Added
^^^^^

* Added unit test to ensure consistency between environment origins generated by IsaacSim's Grid Cloner and those
  produced by the TerrainImporter.


0.15.4 (2024-03-22)
~~~~~~~~~~~~~~~~~~~

Fixed
^^^^^

* Fixed the :class:`isaaclab.envs.mdp.actions.NonHolonomicActionCfg` class to use
  the correct variable when applying actions.


0.15.3 (2024-03-21)
~~~~~~~~~~~~~~~~~~~

Added
^^^^^

* Added unit test to check that :class:`isaaclab.scene.InteractiveScene` entity data is not shared between separate instances.

Fixed
^^^^^

* Moved class variables in :class:`isaaclab.scene.InteractiveScene` to correctly  be assigned as
  instance variables.
* Removed custom ``__del__`` magic method from :class:`isaaclab.scene.InteractiveScene`.


0.15.2 (2024-03-21)
~~~~~~~~~~~~~~~~~~~

Fixed
^^^^^

* Added resolving of relative paths for the main asset USD file when using the
  :class:`isaaclab.sim.converters.UrdfConverter` class. This is to ensure that the material paths are
  resolved correctly when the main asset file is moved to a different location.


0.15.1 (2024-03-19)
~~~~~~~~~~~~~~~~~~~

Fixed
^^^^^

* Fixed the imitation learning workflow example script, updating Isaac Lab and Robomimic API calls.
* Removed the resetting of :attr:`_term_dones` in the :meth:`isaaclab.managers.TerminationManager.reset`.
  Previously, the environment cleared out all the terms. However, it impaired reading the specific term's values externally.


0.15.0 (2024-03-17)
~~~~~~~~~~~~~~~~~~~

Deprecated
^^^^^^^^^^

* Renamed :class:`isaaclab.managers.RandomizationManager` to :class:`isaaclab.managers.EventManager`
  class for clarification as the manager takes care of events such as reset in addition to pure randomizations.
* Renamed :class:`isaaclab.managers.RandomizationTermCfg` to :class:`isaaclab.managers.EventTermCfg`
  for consistency with the class name change.


0.14.1 (2024-03-16)
~~~~~~~~~~~~~~~~~~~

Added
^^^^^

* Added simulation schemas for joint drive and fixed tendons. These can be configured for assets imported
  from file formats.
* Added logging of tendon properties to the articulation class (if they are present in the USD prim).


0.14.0 (2024-03-15)
~~~~~~~~~~~~~~~~~~~

Fixed
^^^^^

* Fixed the ordering of body names used in the :class:`isaaclab.assets.Articulation` class. Earlier,
  the body names were not following the same ordering as the bodies in the articulation. This led
  to issues when using the body names to access data related to the links from the articulation view
  (such as Jacobians, mass matrices, etc.).

Removed
^^^^^^^

* Removed the attribute :attr:`body_physx_view` from the :class:`isaaclab.assets.RigidObject`
  and :class:`isaaclab.assets.Articulation` classes. These were causing confusions when used
  with articulation view since the body names were not following the same ordering.


0.13.1 (2024-03-14)
~~~~~~~~~~~~~~~~~~~

Removed
^^^^^^^

* Removed the :mod:`isaaclab.compat` module. This module was used to provide compatibility
  with older versions of Isaac Sim. It is no longer needed since we have most of the functionality
  absorbed into the main classes.


0.13.0 (2024-03-12)
~~~~~~~~~~~~~~~~~~~

Added
^^^^^

* Added support for the following data types inside the :class:`isaaclab.sensors.Camera` class:
  ``instance_segmentation_fast`` and ``instance_id_segmentation_fast``. These are GPU-supported annotations
  and are faster than the regular annotations.

Fixed
^^^^^

* Fixed handling of semantic filtering inside the :class:`isaaclab.sensors.Camera` class. Earlier,
  the annotator was given ``semanticTypes`` as an argument. However, with Isaac Sim 2023.1, the annotator
  does not accept this argument. Instead the mapping needs to be set to the synthetic data interface directly.
* Fixed the return shape of colored images for segmentation data types inside the
  :class:`isaaclab.sensors.Camera` class. Earlier, the images were always returned as ``int32``. Now,
  they are casted to ``uint8`` 4-channel array before returning if colorization is enabled for the annotation type.

Removed
^^^^^^^

* Dropped support for ``instance_segmentation`` and ``instance_id_segmentation`` annotations in the
  :class:`isaaclab.sensors.Camera` class. Their "fast" counterparts should be used instead.
* Renamed the argument :attr:`isaaclab.sensors.CameraCfg.semantic_types` to
  :attr:`isaaclab.sensors.CameraCfg.semantic_filter`. This is more aligned with Replicator's terminology
  for semantic filter predicates.
* Replaced the argument :attr:`isaaclab.sensors.CameraCfg.colorize` with separate colorized
  arguments for each annotation type (:attr:`~isaaclab.sensors.CameraCfg.colorize_instance_segmentation`,
  :attr:`~isaaclab.sensors.CameraCfg.colorize_instance_id_segmentation`, and
  :attr:`~isaaclab.sensors.CameraCfg.colorize_semantic_segmentation`).


0.12.4 (2024-03-11)
~~~~~~~~~~~~~~~~~~~

Fixed
^^^^^


* Adapted randomization terms to deal with ``slice`` for the body indices. Earlier, the terms were not
  able to handle the slice object and were throwing an error.
* Added ``slice`` type-hinting to all body and joint related methods in the rigid body and articulation
  classes. This is to make it clear that the methods can handle both list of indices and slices.


0.12.3 (2024-03-11)
~~~~~~~~~~~~~~~~~~~

Fixed
^^^^^

* Added signal handler to the :class:`isaaclab.app.AppLauncher` class to catch the ``SIGINT`` signal
  and close the application gracefully. This is to prevent the application from crashing when the user
  presses ``Ctrl+C`` to close the application.


0.12.2 (2024-03-10)
~~~~~~~~~~~~~~~~~~~

Added
^^^^^

* Added observation terms for states of a rigid object in world frame.
* Added randomization terms to set root state with randomized orientation and joint state within user-specified limits.
* Added reward term for penalizing specific termination terms.

Fixed
^^^^^

* Improved sampling of states inside randomization terms. Earlier, the code did multiple torch calls
  for sampling different components of the vector. Now, it uses a single call to sample the entire vector.


0.12.1 (2024-03-09)
~~~~~~~~~~~~~~~~~~~

Added
^^^^^

* Added an option to the last actions observation term to get a specific term by name from the action manager.
  If None, the behavior remains the same as before (the entire action is returned).


0.12.0 (2024-03-08)
~~~~~~~~~~~~~~~~~~~

Added
^^^^^

* Added functionality to sample flat patches on a generated terrain. This can be configured using
  :attr:`isaaclab.terrains.SubTerrainBaseCfg.flat_patch_sampling` attribute.
* Added a randomization function for setting terrain-aware root state. Through this, an asset can be
  reset to a randomly sampled flat patches.

Fixed
^^^^^

* Separated normal and terrain-base position commands. The terrain based commands rely on the
  terrain to sample flat patches for setting the target position.
* Fixed command resample termination function.

Changed
^^^^^^^

* Added the attribute :attr:`isaaclab.envs.mdp.commands.UniformVelocityCommandCfg.heading_control_stiffness`
  to control the stiffness of the heading control term in the velocity command term. Earlier, this was
  hard-coded to 0.5 inside the term.

Removed
^^^^^^^

* Removed the function :meth:`sample_new_targets` in the terrain importer. Instead the attribute
  :attr:`isaaclab.terrains.TerrainImporter.flat_patches` should be used to sample new targets.


0.11.3 (2024-03-04)
~~~~~~~~~~~~~~~~~~~

Fixed
^^^^^

* Corrects the functions :func:`isaaclab.utils.math.axis_angle_from_quat` and :func:`isaaclab.utils.math.quat_error_magnitude`
  to accept tensors of the form (..., 4) instead of (N, 4). This brings us in line with our documentation and also upgrades one of our functions
  to handle higher dimensions.


0.11.2 (2024-03-04)
~~~~~~~~~~~~~~~~~~~

Added
^^^^^

* Added checks for default joint position and joint velocity in the articulation class. This is to prevent
  users from configuring values for these quantities that might be outside the valid range from the simulation.


0.11.1 (2024-02-29)
~~~~~~~~~~~~~~~~~~~

Added
^^^^^

* Replaced the default values for ``joint_ids`` and ``body_ids`` from ``None`` to ``slice(None)``
  in the :class:`isaaclab.managers.SceneEntityCfg`.
* Adapted rewards and observations terms so that the users can query a subset of joints and bodies.


0.11.0 (2024-02-27)
~~~~~~~~~~~~~~~~~~~

Removed
^^^^^^^

* Dropped support for Isaac Sim<=2022.2. As part of this, removed the components of :class:`isaaclab.app.AppLauncher`
  which handled ROS extension loading. We no longer need them in Isaac Sim>=2023.1 to control the load order to avoid crashes.
* Upgraded Dockerfile to use ISAACSIM_VERSION=2023.1.1 by default.


0.10.28 (2024-02-29)
~~~~~~~~~~~~~~~~~~~~

Added
^^^^^

* Implemented relative and moving average joint position action terms. These allow the user to specify
  the target joint positions as relative to the current joint positions or as a moving average of the
  joint positions over a window of time.


0.10.27 (2024-02-28)
~~~~~~~~~~~~~~~~~~~~

Added
^^^^^

* Added UI feature to start and stop animation recording in the stage when running an environment.
  To enable this feature, please pass the argument ``--disable_fabric`` to the environment script to allow
  USD read/write operations. Be aware that this will slow down the simulation.


0.10.26 (2024-02-26)
~~~~~~~~~~~~~~~~~~~~

Added
^^^^^

* Added a viewport camera controller class to the :class:`isaaclab.envs.BaseEnv`. This is useful
  for applications where the user wants to render the viewport from different perspectives even when the
  simulation is running in headless mode.


0.10.25 (2024-02-26)
~~~~~~~~~~~~~~~~~~~~

Fixed
^^^^^

* Ensures that all path arguments in :mod:`isaaclab.sim.utils` are cast to ``str``. Previously,
  we had handled path types as strings without casting.


0.10.24 (2024-02-26)
~~~~~~~~~~~~~~~~~~~~

Added
^^^^^

* Added tracking of contact time in the :class:`isaaclab.sensors.ContactSensor` class. Previously,
  only the air time was being tracked.
* Added contact force threshold, :attr:`isaaclab.sensors.ContactSensorCfg.force_threshold`, to detect
  when the contact sensor is in contact. Previously, this was set to hard-coded 1.0 in the sensor class.


0.10.23 (2024-02-21)
~~~~~~~~~~~~~~~~~~~~

Fixed
^^^^^

* Fixes the order of size arguments in :meth:`isaaclab.terrains.height_field.random_uniform_terrain`. Previously, the function would crash if the size along x and y were not the same.


0.10.22 (2024-02-14)
~~~~~~~~~~~~~~~~~~~~

Fixed
^^^^^

* Fixed "divide by zero" bug in :class:`~isaaclab.sim.SimulationContext` when setting gravity vector.
  Now, it is correctly disabled when the gravity vector is set to zero.


0.10.21 (2024-02-12)
~~~~~~~~~~~~~~~~~~~~

Fixed
^^^^^

* Fixed the printing of articulation joint information when the articulation has only one joint.
  Earlier, the function was performing a squeeze operation on the tensor, which caused an error when
  trying to index the tensor of shape (1,).


0.10.20 (2024-02-12)
~~~~~~~~~~~~~~~~~~~~

Added
^^^^^

* Adds :attr:`isaaclab.sim.PhysxCfg.enable_enhanced_determinism` to enable improved
  determinism from PhysX. Please note this comes at the expense of performance.


0.10.19 (2024-02-08)
~~~~~~~~~~~~~~~~~~~~

Fixed
^^^^^

* Fixed environment closing so that articulations, objects, and sensors are cleared properly.


0.10.18 (2024-02-05)
~~~~~~~~~~~~~~~~~~~~

Fixed
^^^^^

* Pinned :mod:`torch` version to 2.0.1 in the setup.py to keep parity version of :mod:`torch` supplied by
  Isaac 2023.1.1, and prevent version incompatibility between :mod:`torch` ==2.2 and
  :mod:`typing-extensions` ==3.7.4.3


0.10.17 (2024-02-02)
~~~~~~~~~~~~~~~~~~~~

Fixed
^^^^^^

* Fixed carb setting ``/app/livestream/enabled`` to be set as False unless live-streaming is specified
  by :class:`isaaclab.app.AppLauncher` settings. This fixes the logic of :meth:`SimulationContext.render`,
  which depended on the config in previous versions of Isaac defaulting to false for this setting.


0.10.16 (2024-01-29)
~~~~~~~~~~~~~~~~~~~~

Added
^^^^^^

* Added an offset parameter to the height scan observation term. This allows the user to specify the
  height offset of the scan from the tracked body. Previously it was hard-coded to be 0.5.


0.10.15 (2024-01-29)
~~~~~~~~~~~~~~~~~~~~

Fixed
^^^^^

* Fixed joint torque computation for implicit actuators. Earlier, the torque was always zero for implicit
  actuators. Now, it is computed approximately by applying the PD law.


0.10.14 (2024-01-22)
~~~~~~~~~~~~~~~~~~~~

Fixed
^^^^^

* Fixed the tensor shape of :attr:`isaaclab.sensors.ContactSensorData.force_matrix_w`. Earlier, the reshaping
  led to a mismatch with the data obtained from PhysX.


0.10.13 (2024-01-15)
~~~~~~~~~~~~~~~~~~~~

Fixed
^^^^^

* Fixed running of environments with a single instance even if the :attr:`replicate_physics`` flag is set to True.


0.10.12 (2024-01-10)
~~~~~~~~~~~~~~~~~~~~

Fixed
^^^^^

* Fixed indexing of source and target frames in the :class:`isaaclab.sensors.FrameTransformer` class.
  Earlier, it always assumed that the source frame body is at index 0. Now, it uses the body index of the
  source frame to compute the transformation.

Deprecated
^^^^^^^^^^

* Renamed quantities in the :class:`isaaclab.sensors.FrameTransformerData` class to be more
  consistent with the terminology used in the asset classes. The following quantities are deprecated:

  * ``target_rot_w`` -> ``target_quat_w``
  * ``source_rot_w`` -> ``source_quat_w``
  * ``target_rot_source`` -> ``target_quat_source``


0.10.11 (2024-01-08)
~~~~~~~~~~~~~~~~~~~~

Fixed
^^^^^

* Fixed attribute error raised when calling the :class:`isaaclab.envs.mdp.TerrainBasedPositionCommand`
  command term.
* Added a dummy function in :class:`isaaclab.terrain.TerrainImporter` that returns environment
  origins as terrain-aware sampled targets. This function should be implemented by child classes based on
  the terrain type.


0.10.10 (2023-12-21)
~~~~~~~~~~~~~~~~~~~~

Fixed
^^^^^

* Fixed reliance on non-existent ``Viewport`` in :class:`isaaclab.sim.SimulationContext` when loading livestreaming
  by ensuring that the extension ``omni.kit.viewport.window`` is enabled in :class:`isaaclab.app.AppLauncher` when
  livestreaming is enabled


0.10.9 (2023-12-21)
~~~~~~~~~~~~~~~~~~~

Fixed
^^^^^

* Fixed invalidation of physics views inside the asset and sensor classes. Earlier, they were left initialized
  even when the simulation was stopped. This caused issues when closing the application.


0.10.8 (2023-12-20)
~~~~~~~~~~~~~~~~~~~

Fixed
^^^^^

* Fixed the :class:`isaaclab.envs.mdp.actions.DifferentialInverseKinematicsAction` class
  to account for the offset pose of the end-effector.


0.10.7 (2023-12-19)
~~~~~~~~~~~~~~~~~~~

Fixed
^^^^^

* Added a check to ray-cast and camera sensor classes to ensure that the sensor prim path does not
  have a regex expression at its leaf. For instance, ``/World/Robot/camera_.*`` is not supported
  for these sensor types. This behavior needs to be fixed in the future.


0.10.6 (2023-12-19)
~~~~~~~~~~~~~~~~~~~

Added
^^^^^

* Added support for using articulations as visualization markers. This disables all physics APIs from
  the articulation and allows the user to use it as a visualization marker. It is useful for creating
  visualization markers for the end-effectors or base of the robot.

Fixed
^^^^^

* Fixed hiding of debug markers from secondary images when using the
  :class:`isaaclab.markers.VisualizationMarkers` class. Earlier, the properties were applied on
  the XForm prim instead of the Mesh prim.


0.10.5 (2023-12-18)
~~~~~~~~~~~~~~~~~~~

Fixed
^^^^^

* Fixed test ``check_base_env_anymal_locomotion.py``, which
  previously called :func:`torch.jit.load` with the path to a policy (which would work
  for a local file), rather than calling
  :func:`isaaclab.utils.assets.read_file` on the path to get the file itself.


0.10.4 (2023-12-14)
~~~~~~~~~~~~~~~~~~~

Fixed
^^^^^

* Fixed potentially breaking import of omni.kit.widget.toolbar by ensuring that
  if live-stream is enabled, then the :mod:`omni.kit.widget.toolbar`
  extension is loaded.

0.10.3 (2023-12-12)
~~~~~~~~~~~~~~~~~~~

Added
^^^^^

* Added the attribute :attr:`isaaclab.actuators.ActuatorNetMLPCfg.input_order`
  to specify the order of the input tensors to the MLP network.

Fixed
^^^^^

* Fixed computation of metrics for the velocity command term. Earlier, the norm was being computed
  over the entire batch instead of the last dimension.
* Fixed the clipping inside the :class:`isaaclab.actuators.DCMotor` class. Earlier, it was
  not able to handle the case when configured saturation limit was set to None.


0.10.2 (2023-12-12)
~~~~~~~~~~~~~~~~~~~

Fixed
^^^^^

* Added a check in the simulation stop callback in the :class:`isaaclab.sim.SimulationContext` class
  to not render when an exception is raised. The while loop in the callback was preventing the application
  from closing when an exception was raised.


0.10.1 (2023-12-06)
~~~~~~~~~~~~~~~~~~~

Added
^^^^^

* Added command manager class with terms defined by :class:`isaaclab.managers.CommandTerm`. This
  allow for multiple types of command generators to be used in the same environment.


0.10.0 (2023-12-04)
~~~~~~~~~~~~~~~~~~~

Changed
^^^^^^^

* Modified the sensor and asset base classes to use the underlying PhysX views instead of Isaac Sim views.
  Using Isaac Sim classes led to a very high load time (of the order of minutes) when using a scene with
  many assets. This is because Isaac Sim supports USD paths which are slow and not required.

Added
^^^^^

* Added faster implementation of USD stage traversal methods inside the :class:`isaaclab.sim.utils` module.
* Added properties :attr:`isaaclab.assets.AssetBase.num_instances` and
  :attr:`isaaclab.sensor.SensorBase.num_instances` to obtain the number of instances of the asset
  or sensor in the simulation respectively.

Removed
^^^^^^^

* Removed dependencies on Isaac Sim view classes. It is no longer possible to use :attr:`root_view` and
  :attr:`body_view`. Instead use :attr:`root_physx_view` and :attr:`body_physx_view` to access the underlying
  PhysX views.


0.9.55 (2023-12-03)
~~~~~~~~~~~~~~~~~~~

Fixed
^^^^^

* Fixed the Nucleus directory path in the :attr:`isaaclab.utils.assets.NVIDIA_NUCLEUS_DIR`.
  Earlier, it was referring to the ``NVIDIA/Assets`` directory instead of ``NVIDIA``.


0.9.54 (2023-11-29)
~~~~~~~~~~~~~~~~~~~

Fixed
^^^^^

* Fixed pose computation in the :class:`isaaclab.sensors.Camera` class to obtain them from XFormPrimView
  instead of using ``UsdGeomCamera.ComputeLocalToWorldTransform`` method. The latter is not updated correctly
  during GPU simulation.
* Fixed initialization of the annotator info in the class :class:`isaaclab.sensors.Camera`. Previously
  all dicts had the same memory address which caused all annotators to have the same info.
* Fixed the conversion of ``uint32`` warp arrays inside the :meth:`isaaclab.utils.array.convert_to_torch`
  method. PyTorch does not support this type, so it is converted to ``int32`` before converting to PyTorch tensor.
* Added render call inside :meth:`isaaclab.sim.SimulationContext.reset` to initialize Replicator
  buffers when the simulation is reset.


0.9.53 (2023-11-29)
~~~~~~~~~~~~~~~~~~~

Changed
^^^^^^^

* Changed the behavior of passing :obj:`None` to the :class:`isaaclab.actuators.ActuatorBaseCfg`
  class. Earlier, they were resolved to fixed default values. Now, they imply that the values are loaded
  from the USD joint drive configuration.

Added
^^^^^

* Added setting of joint armature and friction quantities to the articulation class.


0.9.52 (2023-11-29)
~~~~~~~~~~~~~~~~~~~

Changed
^^^^^^^

* Changed the warning print in :meth:`isaaclab.sim.utils.apply_nested` method
  to be more descriptive. Earlier, it was printing a warning for every instanced prim.
  Now, it only prints a warning if it could not apply the attribute to any of the prims.

Added
^^^^^

* Added the method :meth:`isaaclab.utils.assets.retrieve_file_path` to
  obtain the absolute path of a file on the Nucleus server or locally.

Fixed
^^^^^

* Fixed hiding of STOP button in the :class:`AppLauncher` class when running the
  simulation in headless mode.
* Fixed a bug with :meth:`isaaclab.sim.utils.clone` failing when the input prim path
  had no parent (example: "/Table").


0.9.51 (2023-11-29)
~~~~~~~~~~~~~~~~~~~

Changed
^^^^^^^

* Changed the :meth:`isaaclab.sensor.SensorBase.update` method to always recompute the buffers if
  the sensor is in visualization mode.

Added
^^^^^

* Added available entities to the error message when accessing a non-existent entity in the
  :class:`InteractiveScene` class.
* Added a warning message when the user tries to reference an invalid prim in the :class:`FrameTransformer` sensor.


0.9.50 (2023-11-28)
~~~~~~~~~~~~~~~~~~~

Added
^^^^^

* Hid the ``STOP`` button in the UI when running standalone Python scripts. This is to prevent
  users from accidentally clicking the button and stopping the simulation. They should only be able to
  play and pause the simulation from the UI.

Removed
^^^^^^^

* Removed :attr:`isaaclab.sim.SimulationCfg.shutdown_app_on_stop`. The simulation is always rendering
  if it is stopped from the UI. The user needs to close the window or press ``Ctrl+C`` to close the simulation.


0.9.49 (2023-11-27)
~~~~~~~~~~~~~~~~~~~

Added
^^^^^

* Added an interface class, :class:`isaaclab.managers.ManagerTermBase`, to serve as the parent class
  for term implementations that are functional classes.
* Adapted all managers to support terms that are classes and not just functions clearer. This allows the user to
  create more complex terms that require additional state information.


0.9.48 (2023-11-24)
~~~~~~~~~~~~~~~~~~~

Fixed
^^^^^

* Fixed initialization of drift in the :class:`isaaclab.sensors.RayCasterCamera` class.


0.9.47 (2023-11-24)
~~~~~~~~~~~~~~~~~~~

Fixed
^^^^^

* Automated identification of the root prim in the :class:`isaaclab.assets.RigidObject` and
  :class:`isaaclab.assets.Articulation` classes. Earlier, the root prim was hard-coded to
  the spawn prim path. Now, the class searches for the root prim under the spawn prim path.


0.9.46 (2023-11-24)
~~~~~~~~~~~~~~~~~~~

Fixed
^^^^^

* Fixed a critical issue in the asset classes with writing states into physics handles.
  Earlier, the states were written over all the indices instead of the indices of the
  asset that were being updated. This caused the physics handles to refresh the states
  of all the assets in the scene, which is not desirable.


0.9.45 (2023-11-24)
~~~~~~~~~~~~~~~~~~~

Added
^^^^^

* Added :class:`isaaclab.command_generators.UniformPoseCommandGenerator` to generate
  poses in the asset's root frame by uniformly sampling from a given range.


0.9.44 (2023-11-16)
~~~~~~~~~~~~~~~~~~~

Added
^^^^^

* Added methods :meth:`reset` and :meth:`step` to the :class:`isaaclab.envs.BaseEnv`. This unifies
  the environment interface for simple standalone applications with the class.


0.9.43 (2023-11-16)
~~~~~~~~~~~~~~~~~~~

Fixed
^^^^^

* Replaced subscription of physics play and stop events in the :class:`isaaclab.assets.AssetBase` and
  :class:`isaaclab.sensors.SensorBase` classes with subscription to time-line play and stop events.
  This is to prevent issues in cases where physics first needs to perform mesh cooking and handles are not
  available immediately. For instance, with deformable meshes.


0.9.42 (2023-11-16)
~~~~~~~~~~~~~~~~~~~

Fixed
^^^^^

* Fixed setting of damping values from the configuration for :class:`ActuatorBase` class. Earlier,
  the stiffness values were being set into damping when a dictionary configuration was passed to the
  actuator model.
* Added dealing with :class:`int` and :class:`float` values in the configurations of :class:`ActuatorBase`.
  Earlier, a type-error was thrown when integer values were passed to the actuator model.


0.9.41 (2023-11-16)
~~~~~~~~~~~~~~~~~~~

Fixed
^^^^^

* Fixed the naming and shaping issues in the binary joint action term.


0.9.40 (2023-11-09)
~~~~~~~~~~~~~~~~~~~

Fixed
^^^^^

* Simplified the manual initialization of Isaac Sim :class:`ArticulationView` class. Earlier, we basically
  copied the code from the Isaac Sim source code. Now, we just call their initialize method.

Changed
^^^^^^^

* Changed the name of attribute :attr:`default_root_state_w` to :attr:`default_root_state`. The latter is
  more correct since the data is actually in the local environment frame and not the simulation world frame.


0.9.39 (2023-11-08)
~~~~~~~~~~~~~~~~~~~

Fixed
^^^^^

* Changed the reference of private ``_body_view`` variable inside the :class:`RigidObject` class
  to the public ``body_view`` property. For a rigid object, the private variable is not defined.


0.9.38 (2023-11-07)
~~~~~~~~~~~~~~~~~~~

Changed
^^^^^^^

* Upgraded the :class:`isaaclab.envs.RLTaskEnv` class to support Gym 0.29.0 environment definition.

Added
^^^^^

* Added computation of ``time_outs`` and ``terminated`` signals inside the termination manager. These follow the
  definition mentioned in `Gym 0.29.0 <https://gymnasium.farama.org/tutorials/gymnasium_basics/handling_time_limits/>`_.
* Added proper handling of observation and action spaces in the :class:`isaaclab.envs.RLTaskEnv` class.
  These now follow closely to how Gym VecEnv handles the spaces.


0.9.37 (2023-11-06)
~~~~~~~~~~~~~~~~~~~

Fixed
^^^^^

* Fixed broken visualization in :mod:`isaaclab.sensors.FrameTramsformer` class by overwriting the
  correct ``_debug_vis_callback`` function.
* Moved the visualization marker configurations of sensors to their respective sensor configuration classes.
  This allows users to set these configurations from the configuration object itself.


0.9.36 (2023-11-03)
~~~~~~~~~~~~~~~~~~~

Fixed
^^^^^

* Added explicit deleting of different managers in the :class:`isaaclab.envs.BaseEnv` and
  :class:`isaaclab.envs.RLTaskEnv` classes. This is required since deleting the managers
  is order-sensitive (many managers need to be deleted before the scene is deleted).


0.9.35 (2023-11-02)
~~~~~~~~~~~~~~~~~~~

Fixed
^^^^^

* Fixed the error: ``'str' object has no attribute '__module__'`` introduced by adding the future import inside the
  :mod:`isaaclab.utils.warp.kernels` module. Warp language does not support the ``__future__`` imports.


0.9.34 (2023-11-02)
~~~~~~~~~~~~~~~~~~~

Fixed
^^^^^

* Added missing import of ``from __future__ import annotations`` in the :mod:`isaaclab.utils.warp`
  module. This is needed to have a consistent behavior across Python versions.


0.9.33 (2023-11-02)
~~~~~~~~~~~~~~~~~~~

Fixed
^^^^^

* Fixed the :class:`isaaclab.command_generators.NullCommandGenerator` class. Earlier,
  it was having a runtime error due to infinity in the resampling time range. Now, the class just
  overrides the parent methods to perform no operations.


0.9.32 (2023-11-02)
~~~~~~~~~~~~~~~~~~~

Changed
^^^^^^^

* Renamed the :class:`isaaclab.envs.RLEnv` class to :class:`isaaclab.envs.RLTaskEnv` to
  avoid confusions in terminologies between environments and tasks.


0.9.31 (2023-11-02)
~~~~~~~~~~~~~~~~~~~

Added
^^^^^

* Added the :class:`isaaclab.sensors.RayCasterCamera` class, as a ray-casting based camera for
  "distance_to_camera", "distance_to_image_plane" and "normals" annotations. It has the same interface and
  functionalities as the USD Camera while it is on average 30% faster.


0.9.30 (2023-11-01)
~~~~~~~~~~~~~~~~~~~

Fixed
^^^^^

* Added skipping of None values in the :class:`InteractiveScene` class when creating the scene from configuration
  objects. Earlier, it was throwing an error when the user passed a None value for a scene element.
* Added ``kwargs`` to the :class:`RLEnv` class to allow passing additional arguments from gym registry function.
  This is now needed since the registry function passes args beyond the ones specified in the constructor.


0.9.29 (2023-11-01)
~~~~~~~~~~~~~~~~~~~

Fixed
^^^^^

* Fixed the material path resolution inside the :class:`isaaclab.sim.converters.UrdfConverter` class.
  With Isaac Sim 2023.1, the material paths from the importer are always saved as absolute paths. This caused
  issues when the generated USD file was moved to a different location. The fix now resolves the material paths
  relative to the USD file location.


0.9.28 (2023-11-01)
~~~~~~~~~~~~~~~~~~~

Changed
^^^^^^^

* Changed the way the :func:`isaaclab.sim.spawners.from_files.spawn_ground_plane` function sets the
  height of the ground. Earlier, it was reading the height from the configuration object. Now, it expects the
  desired transformation as inputs to the function. This makes it consistent with the other spawner functions.


0.9.27 (2023-10-31)
~~~~~~~~~~~~~~~~~~~

Changed
^^^^^^^

* Removed the default value of the argument ``camel_case`` in setters of USD attributes. This is to avoid
  confusion with the naming of the attributes in the USD file.

Fixed
^^^^^

* Fixed the selection of material prim in the :class:`isaaclab.sim.spawners.materials.spawn_preview_surface`
  method. Earlier, the created prim was being selected in the viewport which interfered with the selection of
  prims by the user.
* Updated :class:`isaaclab.sim.converters.MeshConverter` to use a different stage than the default stage
  for the conversion. This is to avoid the issue of the stage being closed when the conversion is done.


0.9.26 (2023-10-31)
~~~~~~~~~~~~~~~~~~~

Added
^^^^^

* Added the sensor implementation for :class:`isaaclab.sensors.FrameTransformer` class. Currently,
  it handles obtaining the transformation between two frames in the same articulation.


0.9.25 (2023-10-27)
~~~~~~~~~~~~~~~~~~~

Added
^^^^^

* Added the :mod:`isaaclab.envs.ui` module to put all the UI-related classes in one place. This currently
  implements the :class:`isaaclab.envs.ui.BaseEnvWindow` and :class:`isaaclab.envs.ui.RLEnvWindow`
  classes. Users can inherit from these classes to create their own UI windows.
* Added the attribute :attr:`isaaclab.envs.BaseEnvCfg.ui_window_class_type` to specify the UI window class
  to be used for the environment. This allows the user to specify their own UI window class to be used for the
  environment.


0.9.24 (2023-10-27)
~~~~~~~~~~~~~~~~~~~

Changed
^^^^^^^

* Changed the behavior of setting up debug visualization for assets, sensors and command generators.
  Earlier it was raising an error if debug visualization was not enabled in the configuration object.
  Now it checks whether debug visualization is implemented and only sets up the callback if it is
  implemented.


0.9.23 (2023-10-27)
~~~~~~~~~~~~~~~~~~~

Fixed
^^^^^

* Fixed a typo in the :class:`AssetBase` and :class:`SensorBase` that effected the class destructor.
  Earlier, a tuple was being created in the constructor instead of the actual object.


0.9.22 (2023-10-26)
~~~~~~~~~~~~~~~~~~~

Added
^^^^^

* Added a :class:`isaaclab.command_generators.NullCommandGenerator` class for no command environments.
  This is easier to work with than having checks for :obj:`None` in the command generator.

Fixed
^^^^^

* Moved the randomization manager to the :class:`isaaclab.envs.BaseEnv` class with the default
  settings to reset the scene to the defaults specified in the configurations of assets.
* Moved command generator to the :class:`isaaclab.envs.RlEnv` class to have all task-specification
  related classes in the same place.


0.9.21 (2023-10-26)
~~~~~~~~~~~~~~~~~~~

Fixed
^^^^^

* Decreased the priority of callbacks in asset and sensor base classes. This may help in preventing
  crashes when warm starting the simulation.
* Fixed no rendering mode when running the environment from the GUI. Earlier the function
  :meth:`SimulationContext.set_render_mode` was erroring out.


0.9.20 (2023-10-25)
~~~~~~~~~~~~~~~~~~~

Fixed
^^^^^

* Changed naming in :class:`isaaclab.sim.SimulationContext.RenderMode` to use ``NO_GUI_OR_RENDERING``
  and ``NO_RENDERING`` instead of ``HEADLESS`` for clarity.
* Changed :class:`isaaclab.sim.SimulationContext` to be capable of handling livestreaming and
  offscreen rendering.
* Changed :class:`isaaclab.app.AppLauncher` envvar ``VIEWPORT_RECORD`` to the more descriptive
  ``OFFSCREEN_RENDER``.


0.9.19 (2023-10-25)
~~~~~~~~~~~~~~~~~~~

Added
^^^^^

* Added Gym observation and action spaces for the :class:`isaaclab.envs.RLEnv` class.


0.9.18 (2023-10-23)
~~~~~~~~~~~~~~~~~~~

Added
^^^^^

* Created :class:`isaaclab.sim.converters.asset_converter.AssetConverter` to serve as a base
  class for all asset converters.
* Added :class:`isaaclab.sim.converters.mesh_converter.MeshConverter` to handle loading and conversion
  of mesh files (OBJ, STL and FBX) into USD format.
* Added script ``convert_mesh.py`` to ``source/tools`` to allow users to convert a mesh to USD via command line arguments.

Changed
^^^^^^^

* Renamed the submodule :mod:`isaaclab.sim.loaders` to :mod:`isaaclab.sim.converters` to be more
  general with the functionality of the module.
* Updated ``check_instanceable.py`` script to convert relative paths to absolute paths.


0.9.17 (2023-10-22)
~~~~~~~~~~~~~~~~~~~

Added
^^^^^

* Added setters and getters for term configurations in the :class:`RandomizationManager`, :class:`RewardManager`
  and :class:`TerminationManager` classes. This allows the user to modify the term configurations after the
  manager has been created.
* Added the method :meth:`compute_group` to the :class:`isaaclab.managers.ObservationManager` class to
  compute the observations for only a given group.
* Added the curriculum term for modifying reward weights after certain environment steps.


0.9.16 (2023-10-22)
~~~~~~~~~~~~~~~~~~~

Added
^^^^^

* Added support for keyword arguments for terms in the :class:`isaaclab.managers.ManagerBase`.

Fixed
^^^^^

* Fixed resetting of buffers in the :class:`TerminationManager` class. Earlier, the values were being set
  to ``0.0`` instead of ``False``.


0.9.15 (2023-10-22)
~~~~~~~~~~~~~~~~~~~

Added
^^^^^

* Added base yaw heading and body acceleration into :class:`isaaclab.assets.RigidObjectData` class.
  These quantities are computed inside the :class:`RigidObject` class.

Fixed
^^^^^

* Fixed the :meth:`isaaclab.assets.RigidObject.set_external_force_and_torque` method to correctly
  deal with the body indices.
* Fixed a bug in the :meth:`isaaclab.utils.math.wrap_to_pi` method to prevent self-assignment of
  the input tensor.


0.9.14 (2023-10-21)
~~~~~~~~~~~~~~~~~~~

Added
^^^^^

* Added 2-D drift (i.e. along x and y) to the :class:`isaaclab.sensors.RayCaster` class.
* Added flags to the :class:`isaaclab.sensors.ContactSensorCfg` to optionally obtain the
  sensor origin and air time information. Since these are not required by default, they are
  disabled by default.

Fixed
^^^^^

* Fixed the handling of contact sensor history buffer in the :class:`isaaclab.sensors.ContactSensor` class.
  Earlier, the buffer was not being updated correctly.


0.9.13 (2023-10-20)
~~~~~~~~~~~~~~~~~~~

Fixed
^^^^^

* Fixed the issue with double :obj:`Ellipsis` when indexing tensors with multiple dimensions.
  The fix now uses :obj:`slice(None)` instead of :obj:`Ellipsis` to index the tensors.


0.9.12 (2023-10-18)
~~~~~~~~~~~~~~~~~~~

Fixed
^^^^^

* Fixed bugs in actuator model implementation for actuator nets. Earlier the DC motor clipping was not working.
* Fixed bug in applying actuator model in the :class:`isaaclab.asset.Articulation` class. The new
  implementation caches the outputs from explicit actuator model into the ``joint_pos_*_sim`` buffer to
  avoid feedback loops in the tensor operation.


0.9.11 (2023-10-17)
~~~~~~~~~~~~~~~~~~~

Added
^^^^^

* Added the support for semantic tags into the :class:`isaaclab.sim.spawner.SpawnerCfg` class. This allows
  the user to specify the semantic tags for a prim when spawning it into the scene. It follows the same format as
  Omniverse Replicator.


0.9.10 (2023-10-16)
~~~~~~~~~~~~~~~~~~~

Added
^^^^^

* Added ``--livestream`` and ``--ros`` CLI args to :class:`isaaclab.app.AppLauncher` class.
* Added a static function :meth:`isaaclab.app.AppLauncher.add_app_launcher_args`, which
  appends the arguments needed for :class:`isaaclab.app.AppLauncher` to the argument parser.

Changed
^^^^^^^

* Within :class:`isaaclab.app.AppLauncher`, removed ``REMOTE_DEPLOYMENT`` env-var processing
  in the favor of ``HEADLESS`` and ``LIVESTREAM`` env-vars. These have clearer uses and better parity
  with the CLI args.


0.9.9 (2023-10-12)
~~~~~~~~~~~~~~~~~~

Added
^^^^^

* Added the property :attr:`isaaclab.assets.Articulation.is_fixed_base` to the articulation class to
  check if the base of the articulation is fixed or floating.
* Added the task-space action term corresponding to the differential inverse-kinematics controller.

Fixed
^^^^^

* Simplified the :class:`isaaclab.controllers.DifferentialIKController` to assume that user provides the
  correct end-effector poses and Jacobians. Earlier it was doing internal frame transformations which made the
  code more complicated and error-prone.


0.9.8 (2023-09-30)
~~~~~~~~~~~~~~~~~~

Fixed
^^^^^

* Fixed the boundedness of class objects that register callbacks into the simulator.
  These include devices, :class:`AssetBase`, :class:`SensorBase` and :class:`CommandGenerator`.
  The fix ensures that object gets deleted when the user deletes the object.


0.9.7 (2023-09-26)
~~~~~~~~~~~~~~~~~~

Fixed
^^^^^

* Modified the :class:`isaaclab.markers.VisualizationMarkers` to use the
  :class:`isaaclab.sim.spawner.SpawnerCfg` class instead of their
  own configuration objects. This makes it consistent with the other ways to spawn assets in the scene.

Added
^^^^^

* Added the method :meth:`copy` to configclass to allow copying of configuration objects.


0.9.6 (2023-09-26)
~~~~~~~~~~~~~~~~~~

Fixed
^^^^^

* Changed class-level configuration classes to refer to class types using ``class_type`` attribute instead
  of ``cls`` or ``cls_name``.


0.9.5 (2023-09-25)
~~~~~~~~~~~~~~~~~~

Changed
^^^^^^^

* Added future import of ``annotations`` to have a consistent behavior across Python versions.
* Removed the type-hinting from docstrings to simplify maintenance of the documentation. All type-hints are
  now in the code itself.


0.9.4 (2023-08-29)
~~~~~~~~~~~~~~~~~~

Added
^^^^^

* Added :class:`isaaclab.scene.InteractiveScene`, as the central scene unit that contains all entities
  that are part of the simulation. These include the terrain, sensors, articulations, rigid objects etc.
  The scene groups the common operations of these entities and allows to access them via their unique names.
* Added :mod:`isaaclab.envs` module that contains environment definitions that encapsulate the different
  general (scene, action manager, observation manager) and RL-specific (reward and termination manager) managers.
* Added :class:`isaaclab.managers.SceneEntityCfg` to handle which scene elements are required by the
  manager's terms. This allows the manager to parse useful information from the scene elements, such as the
  joint and body indices, and pass them to the term.
* Added :class:`isaaclab.sim.SimulationContext.RenderMode` to handle different rendering modes based on
  what the user wants to update (viewport, cameras, or UI elements).

Fixed
^^^^^

* Fixed the :class:`isaaclab.command_generators.CommandGeneratorBase` to register a debug visualization
  callback similar to how sensors and robots handle visualization.


0.9.3 (2023-08-23)
~~~~~~~~~~~~~~~~~~

Added
^^^^^

* Enabled the `faulthander <https://docs.python.org/3/library/faulthandler.html>`_ to catch segfaults and print
  the stack trace. This is enabled by default in the :class:`isaaclab.app.AppLauncher` class.

Fixed
^^^^^

* Re-added the :mod:`isaaclab.utils.kit` to the ``compat`` directory and fixed all the references to it.
* Fixed the deletion of Replicator nodes for the :class:`isaaclab.sensors.Camera` class. Earlier, the
  Replicator nodes were not being deleted when the camera was deleted. However, this does not prevent the random
  crashes that happen when the camera is deleted.
* Fixed the :meth:`isaaclab.utils.math.convert_quat` to support both numpy and torch tensors.

Changed
^^^^^^^

* Renamed all the scripts inside the ``test`` directory to follow the convention:

  * ``test_<module_name>.py``: Tests for the module ``<module_name>`` using unittest.
  * ``check_<module_name>``: Check for the module ``<module_name>`` using python main function.


0.9.2 (2023-08-22)
~~~~~~~~~~~~~~~~~~

Added
^^^^^

* Added the ability to color meshes in the :class:`isaaclab.terrain.TerrainGenerator` class. Currently,
  it only supports coloring the mesh randomly (``"random"``), based on the terrain height (``"height"``), and
  no coloring (``"none"``).

Fixed
^^^^^

* Modified the :class:`isaaclab.terrain.TerrainImporter` class to configure visual and physics materials
  based on the configuration object.


0.9.1 (2023-08-18)
~~~~~~~~~~~~~~~~~~

Added
^^^^^

* Introduced three different rotation conventions in the :class:`isaaclab.sensors.Camera` class. These
  conventions are:

  * ``opengl``: the camera is looking down the -Z axis with the +Y axis pointing up
  * ``ros``: the camera is looking down the +Z axis with the +Y axis pointing down
  * ``world``: the camera is looking along the +X axis with the -Z axis pointing down

  These can be used to declare the camera offset in :class:`isaaclab.sensors.CameraCfg.OffsetCfg` class
  and in :meth:`isaaclab.sensors.Camera.set_world_pose` method. Additionally, all conventions are
  saved to :class:`isaaclab.sensors.CameraData` class for easy access.

Changed
^^^^^^^

* Adapted all the sensor classes to follow a structure similar to the :class:`isaaclab.assets.AssetBase`.
  Hence, the spawning and initialization of sensors manually by the users is avoided.
* Removed the :meth:`debug_vis` function since that this functionality is handled by a render callback automatically
  (based on the passed configuration for the :class:`isaaclab.sensors.SensorBaseCfg.debug_vis` flag).


0.9.0 (2023-08-18)
~~~~~~~~~~~~~~~~~~

Added
^^^^^

* Introduces a new set of asset interfaces. These interfaces simplify the spawning of assets into the scene
  and initializing the physics handle by putting that inside post-startup physics callbacks. With this, users
  no longer need to worry about the :meth:`spawn` and :meth:`initialize` calls.
* Added utility methods to :mod:`isaaclab.utils.string` module that resolve regex expressions based
  on passed list of target keys.

Changed
^^^^^^^

* Renamed all references of joints in an articulation from "dof" to "joint". This makes it consistent with the
  terminology used in robotics.

Deprecated
^^^^^^^^^^

* Removed the previous modules for objects and robots. Instead the :class:`Articulation` and :class:`RigidObject`
  should be used.


0.8.12 (2023-08-18)
~~~~~~~~~~~~~~~~~~~

Added
^^^^^

* Added other properties provided by ``PhysicsScene`` to the :class:`isaaclab.sim.SimulationContext`
  class to allow setting CCD, solver iterations, etc.
* Added commonly used functions to the :class:`SimulationContext` class itself to avoid having additional
  imports from Isaac Sim when doing simple tasks such as setting camera view or retrieving the simulation settings.

Fixed
^^^^^

* Switched the notations of default buffer values in :class:`isaaclab.sim.PhysxCfg` from multiplication
  to scientific notation to avoid confusion with the values.


0.8.11 (2023-08-18)
~~~~~~~~~~~~~~~~~~~

Added
^^^^^

* Adds utility functions and configuration objects in the :mod:`isaaclab.sim.spawners`
  to create the following prims in the scene:

  * :mod:`isaaclab.sim.spawners.from_file`: Create a prim from a USD/URDF file.
  * :mod:`isaaclab.sim.spawners.shapes`: Create USDGeom prims for shapes (box, sphere, cylinder, capsule, etc.).
  * :mod:`isaaclab.sim.spawners.materials`: Create a visual or physics material prim.
  * :mod:`isaaclab.sim.spawners.lights`: Create a USDLux prim for different types of lights.
  * :mod:`isaaclab.sim.spawners.sensors`: Create a USD prim for supported sensors.

Changed
^^^^^^^

* Modified the :class:`SimulationContext` class to take the default physics material using the material spawn
  configuration object.


0.8.10 (2023-08-17)
~~~~~~~~~~~~~~~~~~~

Added
^^^^^

* Added methods for defining different physics-based schemas in the :mod:`isaaclab.sim.schemas` module.
  These methods allow creating the schema if it doesn't exist at the specified prim path and modify
  its properties based on the configuration object.


0.8.9 (2023-08-09)
~~~~~~~~~~~~~~~~~~

Changed
^^^^^^^

* Moved the :class:`isaaclab.asset_loader.UrdfLoader` class to the :mod:`isaaclab.sim.loaders`
  module to make it more accessible to the user.


0.8.8 (2023-08-09)
~~~~~~~~~~~~~~~~~~

Added
^^^^^

* Added configuration classes and functions for setting different physics-based schemas in the
  :mod:`isaaclab.sim.schemas` module. These allow modifying properties of the physics solver
  on the asset using configuration objects.


0.8.7 (2023-08-03)
~~~~~~~~~~~~~~~~~~

Fixed
^^^^^

* Added support for `__post_init__ <https://docs.python.org/3/library/dataclasses.html#post-init-processing>`_ in
  the :class:`isaaclab.utils.configclass` decorator.


0.8.6 (2023-08-03)
~~~~~~~~~~~~~~~~~~

Added
^^^^^

* Added support for callable classes in the :class:`isaaclab.managers.ManagerBase`.


0.8.5 (2023-08-03)
~~~~~~~~~~~~~~~~~~

Fixed
^^^^^

* Fixed the :class:`isaaclab.markers.Visualizationmarkers` class so that the markers are not visible in camera rendering mode.

Changed
^^^^^^^

* Simplified the creation of the point instancer in the :class:`isaaclab.markers.Visualizationmarkers` class. It now creates a new
  prim at the next available prim path if a prim already exists at the given path.


0.8.4 (2023-08-02)
~~~~~~~~~~~~~~~~~~

Added
^^^^^

* Added the :class:`isaaclab.sim.SimulationContext` class to the :mod:`isaaclab.sim` module.
  This class inherits from the :class:`isaacsim.core.api.simulation_context.SimulationContext` class and adds
  the ability to create a simulation context from a configuration object.


0.8.3 (2023-08-02)
~~~~~~~~~~~~~~~~~~

Changed
^^^^^^^

* Moved the :class:`ActuatorBase` class to the :mod:`isaaclab.actuators.actuator_base` module.
* Renamed the :mod:`isaaclab.actuators.actuator` module to :mod:`isaaclab.actuators.actuator_pd`
  to make it more explicit that it contains the PD actuator models.


0.8.2 (2023-08-02)
~~~~~~~~~~~~~~~~~~

Changed
^^^^^^^

* Cleaned up the :class:`isaaclab.terrain.TerrainImporter` class to take all the parameters from the configuration
  object. This makes it consistent with the other classes in the package.
* Moved the configuration classes for terrain generator and terrain importer into separate files to resolve circular
  dependency issues.


0.8.1 (2023-08-02)
~~~~~~~~~~~~~~~~~~

Fixed
^^^^^

* Added a hack into :class:`isaaclab.app.AppLauncher` class to remove Isaac Lab packages from the path before launching
  the simulation application. This prevents the warning messages that appears when the user launches the ``SimulationApp``.

Added
^^^^^

* Enabled necessary viewport extensions in the :class:`isaaclab.app.AppLauncher` class itself if ``VIEWPORT_ENABLED``
  flag is true.


0.8.0 (2023-07-26)
~~~~~~~~~~~~~~~~~~

Added
^^^^^

* Added the :class:`ActionManager` class to the :mod:`isaaclab.managers` module to handle actions in the
  environment through action terms.
* Added contact force history to the :class:`isaaclab.sensors.ContactSensor` class. The history is stored
  in the ``net_forces_w_history`` attribute of the sensor data.

Changed
^^^^^^^

* Implemented lazy update of buffers in the :class:`isaaclab.sensors.SensorBase` class. This allows the user
  to update the sensor data only when required, i.e. when the data is requested by the user. This helps avoid double
  computation of sensor data when a reset is called in the environment.

Deprecated
^^^^^^^^^^

* Removed the support for different backends in the sensor class. We only use Pytorch as the backend now.
* Removed the concept of actuator groups. They are now handled by the :class:`isaaclab.managers.ActionManager`
  class. The actuator models are now directly handled by the robot class itself.


0.7.4 (2023-07-26)
~~~~~~~~~~~~~~~~~~

Changed
^^^^^^^

* Changed the behavior of the :class:`isaaclab.terrains.TerrainImporter` class. It now expects the terrain
  type to be specified in the configuration object. This allows the user to specify everything in the configuration
  object and not have to do an explicit call to import a terrain.

Fixed
^^^^^

* Fixed setting of quaternion orientations inside the :class:`isaaclab.markers.Visualizationmarkers` class.
  Earlier, the orientation was being set into the point instancer in the wrong order (``wxyz`` instead of ``xyzw``).


0.7.3 (2023-07-25)
~~~~~~~~~~~~~~~~~~

Fixed
^^^^^

* Fixed the issue with multiple inheritance in the :class:`isaaclab.utils.configclass` decorator.
  Earlier, if the inheritance tree was more than one level deep and the lowest level configuration class was
  not updating its values from the middle level classes.


0.7.2 (2023-07-24)
~~~~~~~~~~~~~~~~~~

Added
^^^^^

* Added the method :meth:`replace` to the :class:`isaaclab.utils.configclass` decorator to allow
  creating a new configuration object with values replaced from keyword arguments. This function internally
  calls the `dataclasses.replace <https://docs.python.org/3/library/dataclasses.html#dataclasses.replace>`_.

Fixed
^^^^^

* Fixed the handling of class types as member values in the :meth:`isaaclab.utils.configclass`. Earlier it was
  throwing an error since class types were skipped in the if-else block.


0.7.1 (2023-07-22)
~~~~~~~~~~~~~~~~~~

Added
^^^^^

* Added the :class:`TerminationManager`, :class:`CurriculumManager`, and :class:`RandomizationManager` classes
  to the :mod:`isaaclab.managers` module to handle termination, curriculum, and randomization respectively.


0.7.0 (2023-07-22)
~~~~~~~~~~~~~~~~~~

Added
^^^^^

* Created a new :mod:`isaaclab.managers` module for all the managers related to the environment / scene.
  This includes the :class:`isaaclab.managers.ObservationManager` and :class:`isaaclab.managers.RewardManager`
  classes that were previously in the :mod:`isaaclab.utils.mdp` module.
* Added the :class:`isaaclab.managers.ManagerBase` class to handle the creation of managers.
* Added configuration classes for :class:`ObservationTermCfg` and :class:`RewardTermCfg` to allow easy creation of
  observation and reward terms.

Changed
^^^^^^^

* Changed the behavior of :class:`ObservationManager` and :class:`RewardManager` classes to accept the key ``func``
  in each configuration term to be a callable. This removes the need to inherit from the base class
  and allows more reusability of the functions across different environments.
* Moved the old managers to the :mod:`isaaclab.compat.utils.mdp` module.
* Modified the necessary scripts to use the :mod:`isaaclab.compat.utils.mdp` module.


0.6.2 (2023-07-21)
~~~~~~~~~~~~~~~~~~

Added
^^^^^

* Added the :mod:`isaaclab.command_generators` to generate different commands based on the desired task.
  It allows the user to generate commands for different tasks in the same environment without having to write
  custom code for each task.


0.6.1 (2023-07-16)
~~~~~~~~~~~~~~~~~~

Fixed
^^^^^

* Fixed the :meth:`isaaclab.utils.math.quat_apply_yaw` to compute the yaw quaternion correctly.

Added
^^^^^

* Added functions to convert string and callable objects in :mod:`isaaclab.utils.string`.


0.6.0 (2023-07-16)
~~~~~~~~~~~~~~~~~~

Added
^^^^^

* Added the argument :attr:`sort_keys` to the :meth:`isaaclab.utils.io.yaml.dump_yaml` method to allow
  enabling/disabling of sorting of keys in the output yaml file.

Fixed
^^^^^

* Fixed the ordering of terms in :mod:`isaaclab.utils.configclass` to be consistent in the order in which
  they are defined. Previously, the ordering was done alphabetically which made it inconsistent with the order in which
  the parameters were defined.

Changed
^^^^^^^

* Changed the default value of the argument :attr:`sort_keys` in the :meth:`isaaclab.utils.io.yaml.dump_yaml`
  method to ``False``.
* Moved the old config classes in :mod:`isaaclab.utils.configclass` to
  :mod:`isaaclab.compat.utils.configclass` so that users can still run their old code where alphabetical
  ordering was used.


0.5.0 (2023-07-04)
~~~~~~~~~~~~~~~~~~

Added
^^^^^

* Added a generalized :class:`isaaclab.sensors.SensorBase` class that leverages the ideas of views to
  handle multiple sensors in a single class.
* Added the classes :class:`isaaclab.sensors.RayCaster`, :class:`isaaclab.sensors.ContactSensor`,
  and :class:`isaaclab.sensors.Camera` that output a batched tensor of sensor data.

Changed
^^^^^^^

* Renamed the parameter ``sensor_tick`` to ``update_freq`` to make it more intuitive.
* Moved the old sensors in :mod:`isaaclab.sensors` to :mod:`isaaclab.compat.sensors`.
* Modified the standalone scripts to use the :mod:`isaaclab.compat.sensors` module.


0.4.4 (2023-07-05)
~~~~~~~~~~~~~~~~~~

Fixed
^^^^^

* Fixed the :meth:`isaaclab.terrains.trimesh.utils.make_plane` method to handle the case when the
  plane origin does not need to be centered.
* Added the :attr:`isaaclab.terrains.TerrainGeneratorCfg.seed` to make generation of terrains reproducible.
  The default value is ``None`` which means that the seed is not set.

Changed
^^^^^^^

* Changed the saving of ``origins`` in :class:`isaaclab.terrains.TerrainGenerator` class to be in CSV format
  instead of NPY format.


0.4.3 (2023-06-28)
~~~~~~~~~~~~~~~~~~

Added
^^^^^

* Added the :class:`isaaclab.markers.PointInstancerMarker` class that wraps around
  `UsdGeom.PointInstancer <https://graphics.pixar.com/usd/dev/api/class_usd_geom_point_instancer.html>`_
  to directly work with torch and numpy arrays.

Changed
^^^^^^^

* Moved the old markers in :mod:`isaaclab.markers` to :mod:`isaaclab.compat.markers`.
* Modified the standalone scripts to use the :mod:`isaaclab.compat.markers` module.


0.4.2 (2023-06-28)
~~~~~~~~~~~~~~~~~~

Added
^^^^^

* Added the sub-module :mod:`isaaclab.terrains` to allow procedural generation of terrains and supporting
  importing of terrains from different sources (meshes, usd files or default ground plane).


0.4.1 (2023-06-27)
~~~~~~~~~~~~~~~~~~

* Added the :class:`isaaclab.app.AppLauncher` class to allow controlled instantiation of
  the `SimulationApp <https://docs.omniverse.nvidia.com/py/isaacsim/source/isaacsim.simulation_app/docs/index.html>`_
  and extension loading for remote deployment and ROS bridges.

Changed
^^^^^^^

* Modified all standalone scripts to use the :class:`isaaclab.app.AppLauncher` class.


0.4.0 (2023-05-27)
~~~~~~~~~~~~~~~~~~

Added
^^^^^

* Added a helper class :class:`isaaclab.asset_loader.UrdfLoader` that converts a URDF file to instanceable USD
  file based on the input configuration object.


0.3.2 (2023-04-27)
~~~~~~~~~~~~~~~~~~

Fixed
^^^^^

* Added safe-printing of functions while using the :meth:`isaaclab.utils.dict.print_dict` function.


0.3.1 (2023-04-23)
~~~~~~~~~~~~~~~~~~

Added
^^^^^

* Added a modified version of ``lula_franka_gen.urdf`` which includes an end-effector frame.
* Added a standalone script ``play_rmpflow.py`` to show RMPFlow controller.

Fixed
^^^^^

* Fixed the splitting of commands in the :meth:`ActuatorGroup.compute` method. Earlier it was reshaping the
  commands to the shape ``(num_actuators, num_commands)`` which was causing the commands to be split incorrectly.
* Fixed the processing of actuator command in the :meth:`RobotBase._process_actuators_cfg` to deal with multiple
  command types when using "implicit" actuator group.

0.3.0 (2023-04-20)
~~~~~~~~~~~~~~~~~~

Fixed
^^^^^

* Added the destructor to the keyboard devices to unsubscribe from carb.

Added
^^^^^

* Added the :class:`Se2Gamepad` and :class:`Se3Gamepad` for gamepad teleoperation support.


0.2.8 (2023-04-10)
~~~~~~~~~~~~~~~~~~

Fixed
^^^^^

* Fixed bugs in :meth:`axis_angle_from_quat` in the ``isaaclab.utils.math`` to handle quaternion with negative w component.
* Fixed bugs in :meth:`subtract_frame_transforms` in the ``isaaclab.utils.math`` by adding the missing final rotation.


0.2.7 (2023-04-07)
~~~~~~~~~~~~~~~~~~

Fixed
^^^^^

* Fixed repetition in applying mimic multiplier for "p_abs" in the :class:`GripperActuatorGroup` class.
* Fixed bugs in :meth:`reset_buffers` in the :class:`RobotBase` and :class:`LeggedRobot` classes.

0.2.6 (2023-03-16)
~~~~~~~~~~~~~~~~~~

Added
^^^^^

* Added the :class:`CollisionPropertiesCfg` to rigid/articulated object and robot base classes.
* Added the :class:`PhysicsMaterialCfg` to the :class:`SingleArm` class for tool sites.

Changed
^^^^^^^

* Changed the default control mode of the :obj:`PANDA_HAND_MIMIC_GROUP_CFG` to be from ``"v_abs"`` to ``"p_abs"``.
  Using velocity control for the mimic group can cause the hand to move in a jerky manner.


0.2.5 (2023-03-08)
~~~~~~~~~~~~~~~~~~

Fixed
^^^^^

* Fixed the indices used for the Jacobian and dynamics quantities in the :class:`MobileManipulator` class.


0.2.4 (2023-03-04)
~~~~~~~~~~~~~~~~~~

Added
^^^^^

* Added :meth:`apply_nested_physics_material` to the ``isaaclab.utils.kit``.
* Added the :meth:`sample_cylinder` to sample points from a cylinder's surface.
* Added documentation about the issue in using instanceable asset as markers.

Fixed
^^^^^

* Simplified the physics material application in the rigid object and legged robot classes.

Removed
^^^^^^^

* Removed the ``geom_prim_rel_path`` argument in the :class:`RigidObjectCfg.MetaInfoCfg` class.


0.2.3 (2023-02-24)
~~~~~~~~~~~~~~~~~~

Fixed
^^^^^

* Fixed the end-effector body index used for getting the Jacobian in the :class:`SingleArm` and :class:`MobileManipulator` classes.


0.2.2 (2023-01-27)
~~~~~~~~~~~~~~~~~~

Fixed
^^^^^

* Fixed the :meth:`set_world_pose_ros` and :meth:`set_world_pose_from_view` in the :class:`Camera` class.

Deprecated
^^^^^^^^^^

* Removed the :meth:`set_world_pose_from_ypr` method from the :class:`Camera` class.


0.2.1 (2023-01-26)
~~~~~~~~~~~~~~~~~~

Fixed
^^^^^

* Fixed the :class:`Camera` class to support different fisheye projection types.


0.2.0 (2023-01-25)
~~~~~~~~~~~~~~~~~~

Added
^^^^^

* Added support for warp backend in camera utilities.
* Extended the ``play_camera.py`` with ``--gpu`` flag to use GPU replicator backend.

0.1.1 (2023-01-24)
~~~~~~~~~~~~~~~~~~

Fixed
^^^^^

* Fixed setting of physics material on the ground plane when using :meth:`isaaclab.utils.kit.create_ground_plane` function.


0.1.0 (2023-01-17)
~~~~~~~~~~~~~~~~~~

Added
^^^^^

* Initial release of the extension with experimental API.
* Available robot configurations:

  * **Quadrupeds:** Unitree A1, ANYmal B, ANYmal C
  * **Single-arm manipulators:** Franka Emika arm, UR5
  * **Mobile manipulators:** Clearpath Ridgeback with Franka Emika arm or UR5<|MERGE_RESOLUTION|>--- conflicted
+++ resolved
@@ -1,21 +1,22 @@
 Changelog
 ---------
 
-<<<<<<< HEAD
-0.33.15 (2025-02-01)
-=======
+
+0.33.16 (2025-02-13)
+~~~~~~~~~~~~~~~~~~~~
+
+Fixed
+^^^^^
+
+* Fixed Imu sensor based observations at first step by updating scene during :meth:`~isaaclab.envs.ManagerBasedEnv.init`
+
+
 0.33.15 (2025-02-09)
->>>>>>> 7103e840
-~~~~~~~~~~~~~~~~~~~~
-
-Fixed
-^^^^^
-
-<<<<<<< HEAD
-* Fixed Imu sensor based observations at first step by updating scene during :meth:`~isaaclab.envs.ManagerBasedEnv.init`
-=======
+
+Fixed
+^^^^^
+
 * Fixed not updating the ``drift`` when calling :func:`~isaaclab.sensors.RayCaster.reset`
->>>>>>> 7103e840
 
 
 0.33.14 (2025-02-01)
