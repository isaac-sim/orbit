--- conflicted
+++ resolved
@@ -1,8 +1,7 @@
 Changelog
 ---------
 
-0.34.0 (2025-02-14)
-<<<<<<< HEAD
+0.35.0 (2025-02-14)
 ~~~~~~~~~~~~~~~~~~~
 
 Removed
@@ -18,7 +17,9 @@
   a performance boost in simulations with no contact processing requirements.
 * Disabled the physics flag for disabling contact processing in the :class:`~isaaclab.sensors.ContactSensor`
   class when the sensor is created to allow contact reporting for the sensor.
-=======
+
+
+0.34.0 (2025-02-14)
 ~~~~~~~~~~~~~~~~~~~~
 
 Fixed
@@ -26,7 +27,6 @@
 
 * Adds attributes velocity_limits_sim and effort_limits_sim to :class:`isaaclab.actuators.AssetBaseCfg` to separate
   solver limits from actuator limits.
->>>>>>> 4c4377db
 
 
 0.33.17 (2025-02-13)
