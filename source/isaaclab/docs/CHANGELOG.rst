--- conflicted
+++ resolved
@@ -1,10 +1,15 @@
 Changelog
 ---------
 
-<<<<<<< HEAD
-
-0.33.16 (2025-02-13)
-=======
+0.33.17 (2025-02-13)
+~~~~~~~~~~~~~~~~~~~~
+
+Fixed
+^^^^^
+
+* Fixed Imu sensor based observations at first step by updating scene during :meth:`~isaaclab.envs.ManagerBasedEnv.init`
+
+
 0.33.16 (2025-02-09)
 ~~~~~~~~~~~~~~~~~~~~
 
@@ -15,16 +20,7 @@
 
 
 0.33.15 (2025-02-09)
->>>>>>> 077ae4da
-~~~~~~~~~~~~~~~~~~~~
-
-Fixed
-^^^^^
-
-* Fixed Imu sensor based observations at first step by updating scene during :meth:`~isaaclab.envs.ManagerBasedEnv.init`
-
-
-0.33.15 (2025-02-09)
+~~~~~~~~~~~~~~~~~~~~
 
 Fixed
 ^^^^^
@@ -39,6 +35,7 @@
 ^^^^^
 
 * Fixed not updating the timestamp of ``body_link_state_w`` and ``body_com_state_w`` when ``write_root_pose_to_sim`` and ``write_joint_state_to_sim`` in the ``Articulation`` class are called.
+
 
 0.33.13 (2025-01-30)
 ~~~~~~~~~~~~~~~~~~~~
