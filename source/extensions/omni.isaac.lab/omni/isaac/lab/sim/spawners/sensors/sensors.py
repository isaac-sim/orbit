# Copyright (c) 2022-2024, The Isaac Lab Project Developers.
# All rights reserved.
#
# SPDX-License-Identifier: BSD-3-Clause

from __future__ import annotations

from typing import TYPE_CHECKING

import carb
import omni.isaac.core.utils.prims as prim_utils
import omni.kit.commands
from pxr import Sdf, Usd

from omni.isaac.lab.sim.utils import clone
from omni.isaac.lab.utils import to_camel_case

if TYPE_CHECKING:
    from . import sensors_cfg


CUSTOM_PINHOLE_CAMERA_ATTRIBUTES = {
    "projection_type": ("cameraProjectionType", Sdf.ValueTypeNames.Token),
}
"""Custom attributes for pinhole camera model.

The dictionary maps the attribute name in the configuration to the attribute name in the USD prim.
"""


CUSTOM_FISHEYE_CAMERA_ATTRIBUTES = {
    "projection_type": ("cameraProjectionType", Sdf.ValueTypeNames.Token),
    "fisheye_nominal_width": ("fthetaWidth", Sdf.ValueTypeNames.Float),
    "fisheye_nominal_height": ("fthetaHeight", Sdf.ValueTypeNames.Float),
    "fisheye_optical_centre_x": ("fthetaCx", Sdf.ValueTypeNames.Float),
    "fisheye_optical_centre_y": ("fthetaCy", Sdf.ValueTypeNames.Float),
    "fisheye_max_fov": ("fthetaMaxFov", Sdf.ValueTypeNames.Float),
    "fisheye_polynomial_a": ("fthetaPolyA", Sdf.ValueTypeNames.Float),
    "fisheye_polynomial_b": ("fthetaPolyB", Sdf.ValueTypeNames.Float),
    "fisheye_polynomial_c": ("fthetaPolyC", Sdf.ValueTypeNames.Float),
    "fisheye_polynomial_d": ("fthetaPolyD", Sdf.ValueTypeNames.Float),
    "fisheye_polynomial_e": ("fthetaPolyE", Sdf.ValueTypeNames.Float),
    "fisheye_polynomial_f": ("fthetaPolyF", Sdf.ValueTypeNames.Float),
}
"""Custom attributes for fisheye camera model.

The dictionary maps the attribute name in the configuration to the attribute name in the USD prim.
"""


@clone
def spawn_camera(
    prim_path: str,
    cfg: sensors_cfg.PinholeCameraCfg | sensors_cfg.FisheyeCameraCfg,
    translation: tuple[float, float, float] | None = None,
    orientation: tuple[float, float, float, float] | None = None,
) -> Usd.Prim:
    """Create a USD camera prim with given projection type.

    The function creates various attributes on the camera prim that specify the camera's properties.
    These are later used by ``omni.replicator.core`` to render the scene with the given camera.

    .. note::
        This function is decorated with :func:`clone` that resolves prim path into list of paths
        if the input prim path is a regex pattern. This is done to support spawning multiple assets
        from a single and cloning the USD prim at the given path expression.

    Args:
        prim_path: The prim path or pattern to spawn the asset at. If the prim path is a regex pattern,
            then the asset is spawned at all the matching prim paths.
        cfg: The configuration instance.
        translation: The translation to apply to the prim w.r.t. its parent prim. Defaults to None, in which case
            this is set to the origin.
        orientation: The orientation in (w, x, y, z) to apply to the prim w.r.t. its parent prim. Defaults to None,
            in which case this is set to identity.

    Returns:
        The created prim.

    Raises:
        ValueError: If a prim already exists at the given path.
    """
    # spawn camera if it doesn't exist.
    if not prim_utils.is_prim_path_valid(prim_path):
        prim_utils.create_prim(prim_path, "Camera", translation=translation, orientation=orientation)
    else:
        raise ValueError(f"A prim already exists at path: '{prim_path}'.")

    # lock camera from viewport (this disables viewport movement for camera)
    if cfg.lock_camera:
        omni.kit.commands.execute(
            "ChangePropertyCommand",
            prop_path=Sdf.Path(f"{prim_path}.omni:kit:cameraLock"),
            value=True,
            prev=None,
            type_to_create_if_not_exist=Sdf.ValueTypeNames.Bool,
        )
    # decide the custom attributes to add
    if cfg.projection_type == "pinhole":
        attribute_types = CUSTOM_PINHOLE_CAMERA_ATTRIBUTES
    else:
        attribute_types = CUSTOM_FISHEYE_CAMERA_ATTRIBUTES
<<<<<<< HEAD
    # custom attributes in the config that are not USD Camera parameters
    non_usd_cfg_param_names = [
        "func",
        "copy_from_source",
        "lock_camera",
        "visible",
        "semantic_tags",
        "from_intrinsic_matrix",
    ]

    # TODO: Adjust to handle aperture offsets once supported by omniverse
    if cfg.horizontal_aperture_offset > 1e-4 or cfg.vertical_aperture_offset > 1e-4:
        carb.log_warn("[WARNING]: Aperture offsets are not supported by Omniverse cameras. Ignoring offsets.")
=======
>>>>>>> 8fcbf85f

    # TODO: Adjust to handle aperture offsets once supported by omniverse
    #   Internal ticket from rendering team: OM-42611
    if cfg.horizontal_aperture_offset > 1e-4 or cfg.vertical_aperture_offset > 1e-4:
        carb.log_warn("Camera aperture offsets are not supported by Omniverse. These parameters will be ignored.")

    # custom attributes in the config that are not USD Camera parameters
    non_usd_cfg_param_names = [
        "func",
        "copy_from_source",
        "lock_camera",
        "visible",
        "semantic_tags",
        "from_intrinsic_matrix",
    ]
    # get camera prim
    prim = prim_utils.get_prim_at_path(prim_path)
    # create attributes for the fisheye camera model
    # note: for pinhole those are already part of the USD camera prim
    for attr_name, attr_type in attribute_types.values():
        # check if attribute does not exist
        if prim.GetAttribute(attr_name).Get() is None:
            # create attribute based on type
            prim.CreateAttribute(attr_name, attr_type)
    # set attribute values
    for param_name, param_value in cfg.__dict__.items():
        # check if value is valid
        if param_value is None or param_name in non_usd_cfg_param_names:
            continue
        # obtain prim property name
        if param_name in attribute_types:
            # check custom attributes
            prim_prop_name = attribute_types[param_name][0]
        else:
            # convert attribute name in prim to cfg name
            prim_prop_name = to_camel_case(param_name, to="cC")
        # get attribute from the class
        prim.GetAttribute(prim_prop_name).Set(param_value)
    # return the prim
    return prim_utils.get_prim_at_path(prim_path)<|MERGE_RESOLUTION|>--- conflicted
+++ resolved
@@ -100,22 +100,6 @@
         attribute_types = CUSTOM_PINHOLE_CAMERA_ATTRIBUTES
     else:
         attribute_types = CUSTOM_FISHEYE_CAMERA_ATTRIBUTES
-<<<<<<< HEAD
-    # custom attributes in the config that are not USD Camera parameters
-    non_usd_cfg_param_names = [
-        "func",
-        "copy_from_source",
-        "lock_camera",
-        "visible",
-        "semantic_tags",
-        "from_intrinsic_matrix",
-    ]
-
-    # TODO: Adjust to handle aperture offsets once supported by omniverse
-    if cfg.horizontal_aperture_offset > 1e-4 or cfg.vertical_aperture_offset > 1e-4:
-        carb.log_warn("[WARNING]: Aperture offsets are not supported by Omniverse cameras. Ignoring offsets.")
-=======
->>>>>>> 8fcbf85f
 
     # TODO: Adjust to handle aperture offsets once supported by omniverse
     #   Internal ticket from rendering team: OM-42611
