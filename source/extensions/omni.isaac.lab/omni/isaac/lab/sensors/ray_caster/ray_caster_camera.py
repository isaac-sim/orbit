# Copyright (c) 2022-2024, The Isaac Lab Project Developers.
# All rights reserved.
#
# SPDX-License-Identifier: BSD-3-Clause

from __future__ import annotations

import torch
from collections.abc import Sequence
from tensordict import TensorDict
from typing import TYPE_CHECKING, ClassVar, Literal

import omni.physics.tensors.impl.api as physx
from omni.isaac.core.prims import XFormPrimView

import omni.isaac.lab.utils.math as math_utils
from omni.isaac.lab.sensors.camera import CameraData
from omni.isaac.lab.sensors.camera.utils import convert_orientation_convention, create_rotation_matrix_from_view
from omni.isaac.lab.utils.warp import raycast_mesh

from .ray_caster import RayCaster

if TYPE_CHECKING:
    from .ray_caster_camera_cfg import RayCasterCameraCfg


class RayCasterCamera(RayCaster):
    """A ray-casting camera sensor.

    The ray-caster camera uses a set of rays to get the distances to meshes in the scene. The rays are
    defined in the sensor's local coordinate frame. The sensor has the same interface as the
    :class:`omni.isaac.lab.sensors.Camera` that implements the camera class through USD camera prims.
    However, this class provides a faster image generation. The sensor converts meshes from the list of
    primitive paths provided in the configuration to Warp meshes. The camera then ray-casts against these
    Warp meshes only.

    Currently, only the following annotators are supported:

    - ``"distance_to_camera"``: An image containing the distance to camera optical center.
    - ``"distance_to_image_plane"``: An image containing distances of 3D points from camera plane along camera's z-axis.
    - ``"normals"``: An image containing the local surface normal vectors at each pixel.

    .. note::
        Currently, only static meshes are supported. Extending the warp mesh to support dynamic meshes
        is a work in progress.
    """

    cfg: RayCasterCameraCfg
    """The configuration parameters."""
    UNSUPPORTED_TYPES: ClassVar[set[str]] = {
        "rgb",
        "instance_id_segmentation",
        "instance_id_segmentation_fast",
        "instance_segmentation",
        "instance_segmentation_fast",
        "semantic_segmentation",
        "skeleton_data",
        "motion_vectors",
        "bounding_box_2d_tight",
        "bounding_box_2d_tight_fast",
        "bounding_box_2d_loose",
        "bounding_box_2d_loose_fast",
        "bounding_box_3d",
        "bounding_box_3d_fast",
    }
    """A set of sensor types that are not supported by the ray-caster camera."""

    def __init__(self, cfg: RayCasterCameraCfg):
        """Initializes the camera object.

        Args:
            cfg: The configuration parameters.

        Raises:
            ValueError: If the provided data types are not supported by the ray-caster camera.
        """
        # perform check on supported data types
        self._check_supported_data_types(cfg)
        # initialize base class
        super().__init__(cfg)
        # create empty variables for storing output data
        self._data = CameraData()

    def __str__(self) -> str:
        """Returns: A string containing information about the instance."""
        return (
            f"Ray-Caster-Camera @ '{self.cfg.prim_path}': \n"
            f"\tview type            : {self._view.__class__}\n"
            f"\tupdate period (s)    : {self.cfg.update_period}\n"
            f"\tnumber of meshes     : {len(RayCaster.meshes)}\n"
            f"\tnumber of sensors    : {self._view.count}\n"
            f"\tnumber of rays/sensor: {self.num_rays}\n"
            f"\ttotal number of rays : {self.num_rays * self._view.count}\n"
            f"\timage shape          : {self.image_shape}"
        )

    """
    Properties
    """

    @property
    def data(self) -> CameraData:
        # update sensors if needed
        self._update_outdated_buffers()
        # return the data
        return self._data

    @property
    def image_shape(self) -> tuple[int, int]:
        """A tuple containing (height, width) of the camera sensor."""
        return (self.cfg.pattern_cfg.height, self.cfg.pattern_cfg.width)

    @property
    def frame(self) -> torch.tensor:
        """Frame number when the measurement took place."""
        return self._frame

    """
    Operations.
    """

    def set_intrinsic_matrices(
        self, matrices: torch.Tensor, focal_length: float = 1.0, env_ids: Sequence[int] | None = None
    ):
        """Set the intrinsic matrix of the camera.

        Args:
            matrices: The intrinsic matrices for the camera. Shape is (N, 3, 3).
            focal_length: Focal length to use when computing aperture values (in cm). Defaults to 1.0.
            env_ids: A sensor ids to manipulate. Defaults to None, which means all sensor indices.
        """
        # resolve env_ids
        if env_ids is None:
            env_ids = slice(None)
        # save new intrinsic matrices and focal length
        self._data.intrinsic_matrices[env_ids] = matrices.to(self._device)
        self._focal_length = focal_length
        # recompute ray directions
        self.ray_starts[env_ids], self.ray_directions[env_ids] = self.cfg.pattern_cfg.func(
            self.cfg.pattern_cfg, self._data.intrinsic_matrices[env_ids], self._device
        )

    def reset(self, env_ids: Sequence[int] | None = None):
        # reset the timestamps
        super().reset(env_ids)
        # resolve None
        if env_ids is None:
            env_ids = slice(None)
        # reset the data
        # note: this recomputation is useful if one performs events such as randomizations on the camera poses.
        pos_w, quat_w = self._compute_camera_world_poses(env_ids)
        self._data.pos_w[env_ids] = pos_w
        self._data.quat_w_world[env_ids] = quat_w
        # Reset the frame count
        self._frame[env_ids] = 0

    def set_world_poses(
        self,
        positions: torch.Tensor | None = None,
        orientations: torch.Tensor | None = None,
        env_ids: Sequence[int] | None = None,
        convention: Literal["opengl", "ros", "world"] = "ros",
    ):
        """Set the pose of the camera w.r.t. the world frame using specified convention.

        Since different fields use different conventions for camera orientations, the method allows users to
        set the camera poses in the specified convention. Possible conventions are:

        - :obj:`"opengl"` - forward axis: -Z - up axis +Y - Offset is applied in the OpenGL (Usd.Camera) convention
        - :obj:`"ros"`    - forward axis: +Z - up axis -Y - Offset is applied in the ROS convention
        - :obj:`"world"`  - forward axis: +X - up axis +Z - Offset is applied in the World Frame convention

        See :meth:`omni.isaac.lab.sensors.camera.utils.convert_orientation_convention` for more details
        on the conventions.

        Args:
            positions: The cartesian coordinates (in meters). Shape is (N, 3).
                Defaults to None, in which case the camera position in not changed.
            orientations: The quaternion orientation in (w, x, y, z). Shape is (N, 4).
                Defaults to None, in which case the camera orientation in not changed.
            env_ids: A sensor ids to manipulate. Defaults to None, which means all sensor indices.
            convention: The convention in which the poses are fed. Defaults to "ros".

        Raises:
            RuntimeError: If the camera prim is not set. Need to call :meth:`initialize` method first.
        """
        # resolve env_ids
        if env_ids is None:
            env_ids = self._ALL_INDICES

        # get current positions
        pos_w, quat_w = self._compute_view_world_poses(env_ids)
        if positions is not None:
            # transform to camera frame
            pos_offset_world_frame = positions - pos_w
            self._offset_pos[env_ids] = math_utils.quat_apply(math_utils.quat_inv(quat_w), pos_offset_world_frame)
        if orientations is not None:
            # convert rotation matrix from input convention to world
            quat_w_set = convert_orientation_convention(orientations, origin=convention, target="world")
            self._offset_quat[env_ids] = math_utils.quat_mul(math_utils.quat_inv(quat_w), quat_w_set)

        # update the data
        pos_w, quat_w = self._compute_camera_world_poses(env_ids)
        self._data.pos_w[env_ids] = pos_w
        self._data.quat_w_world[env_ids] = quat_w

    def set_world_poses_from_view(
        self, eyes: torch.Tensor, targets: torch.Tensor, env_ids: Sequence[int] | None = None
    ):
        """Set the poses of the camera from the eye position and look-at target position.

        Args:
            eyes: The positions of the camera's eye. Shape is N, 3).
            targets: The target locations to look at. Shape is (N, 3).
            env_ids: A sensor ids to manipulate. Defaults to None, which means all sensor indices.

        Raises:
            RuntimeError: If the camera prim is not set. Need to call :meth:`initialize` method first.
            NotImplementedError: If the stage up-axis is not "Y" or "Z".
        """
        # camera position and rotation in opengl convention
        orientations = math_utils.quat_from_matrix(create_rotation_matrix_from_view(eyes, targets, device=self._device))
        self.set_world_poses(eyes, orientations, env_ids, convention="opengl")

    """
    Implementation.
    """

    def _initialize_rays_impl(self):
        # Create all indices buffer
        self._ALL_INDICES = torch.arange(self._view.count, device=self._device, dtype=torch.long)
        # Create frame count buffer
        self._frame = torch.zeros(self._view.count, device=self._device, dtype=torch.long)
        # create buffers
        self._create_buffers()
        # compute intrinsic matrices
        self._compute_intrinsic_matrices()
        # compute ray stars and directions
        self.ray_starts, self.ray_directions = self.cfg.pattern_cfg.func(
            self.cfg.pattern_cfg, self._data.intrinsic_matrices, self._device
        )
        self.num_rays = self.ray_directions.shape[1]
        # create buffer to store ray hits
        self.ray_hits_w = torch.zeros(self._view.count, self.num_rays, 3, device=self._device)
        # set offsets
        quat_w = convert_orientation_convention(
            torch.tensor([self.cfg.offset.rot], device=self._device), origin=self.cfg.offset.convention, target="world"
        )
        self._offset_quat = quat_w.repeat(self._view.count, 1)
        self._offset_pos = torch.tensor(list(self.cfg.offset.pos), device=self._device).repeat(self._view.count, 1)

    def _update_buffers_impl(self, env_ids: Sequence[int]):
        """Fills the buffers of the sensor data."""
        # increment frame count
        self._frame[env_ids] += 1

        # compute poses from current view
        pos_w, quat_w = self._compute_camera_world_poses(env_ids)
        # update the data
        self._data.pos_w[env_ids] = pos_w
        self._data.quat_w_world[env_ids] = quat_w

        # note: full orientation is considered
        ray_starts_w = math_utils.quat_apply(quat_w.repeat(1, self.num_rays), self.ray_starts[env_ids])
        ray_starts_w += pos_w.unsqueeze(1)
        ray_directions_w = math_utils.quat_apply(quat_w.repeat(1, self.num_rays), self.ray_directions[env_ids])

        # ray cast and store the hits
        # note: we set max distance to 1e6 during the ray-casting. THis is because we clip the distance
        # to the image plane and distance to the camera to the maximum distance afterwards in-order to
        # match the USD camera behavior.

        # TODO: Make ray-casting work for multiple meshes?
        # necessary for regular dictionaries.
        self.ray_hits_w, ray_depth, ray_normal, _ = raycast_mesh(
            ray_starts_w,
            ray_directions_w,
            mesh=RayCasterCamera.meshes[self.cfg.mesh_prim_paths[0]],
            max_dist=1e6,
            return_distance=any(
                [name in self.cfg.data_types for name in ["distance_to_image_plane", "distance_to_camera"]]
            ),
            return_normal="normals" in self.cfg.data_types,
        )
        # update output buffers
        if "distance_to_image_plane" in self.cfg.data_types:
            # note: data is in camera frame so we only take the first component (z-axis of camera frame)
            distance_to_image_plane = (
                math_utils.quat_apply(
                    math_utils.quat_inv(quat_w).repeat(1, self.num_rays),
                    (ray_depth[:, :, None] * ray_directions_w),
                )
            )[:, :, 0]
            # apply the maximum distance after the transformation
            distance_to_image_plane = torch.clip(distance_to_image_plane, max=self.cfg.max_distance)
            self._data.output["distance_to_image_plane"][env_ids] = distance_to_image_plane.view(-1, *self.image_shape)
        if "distance_to_camera" in self.cfg.data_types:
            self._data.output["distance_to_camera"][env_ids] = torch.clip(
                ray_depth.view(-1, *self.image_shape), max=self.cfg.max_distance
            )
        if "normals" in self.cfg.data_types:
            self._data.output["normals"][env_ids] = ray_normal.view(-1, *self.image_shape, 3)

    def _debug_vis_callback(self, event):
        # in case it crashes be safe
        if not hasattr(self, "ray_hits_w"):
            return
        # show ray hit positions
        self.ray_visualizer.visualize(self.ray_hits_w.view(-1, 3))

    """
    Private Helpers
    """

    def _check_supported_data_types(self, cfg: RayCasterCameraCfg):
        """Checks if the data types are supported by the ray-caster camera."""
        # check if there is any intersection in unsupported types
        # reason: we cannot obtain this data from simplified warp-based ray caster
        common_elements = set(cfg.data_types) & RayCasterCamera.UNSUPPORTED_TYPES
        if common_elements:
            raise ValueError(
                f"RayCasterCamera class does not support the following sensor types: {common_elements}."
                "\n\tThis is because these sensor types cannot be obtained in a fast way using ''warp''."
                "\n\tHint: If you need to work with these sensor types, we recommend using the USD camera"
                " interface from the omni.isaac.lab.sensors.camera module."
            )

    def _create_buffers(self):
        """Create buffers for storing data."""
        # prepare drift
        self.drift = torch.zeros(self._view.count, 3, device=self.device)
        # create the data object
        # -- pose of the cameras
        self._data.pos_w = torch.zeros((self._view.count, 3), device=self._device)
        self._data.quat_w_world = torch.zeros((self._view.count, 4), device=self._device)
        # -- intrinsic matrix
        self._data.intrinsic_matrices = torch.zeros((self._view.count, 3, 3), device=self._device)
        self._data.intrinsic_matrices[:, 2, 2] = 1.0
        self._data.image_shape = self.image_shape
        # -- output data
        # create the buffers to store the annotator data.
        self._data.output = TensorDict({}, batch_size=self._view.count, device=self.device)
        self._data.info = [{name: None for name in self.cfg.data_types}] * self._view.count
        for name in self.cfg.data_types:
            if name in ["distance_to_image_plane", "distance_to_camera"]:
                shape = (self.cfg.pattern_cfg.height, self.cfg.pattern_cfg.width)
            elif name in ["normals"]:
                shape = (self.cfg.pattern_cfg.height, self.cfg.pattern_cfg.width, 3)
            else:
                raise ValueError(f"Received unknown data type: {name}. Please check the configuration.")
            # allocate tensor to store the data
            self._data.output[name] = torch.zeros((self._view.count, *shape), device=self._device)

    def _compute_intrinsic_matrices(self):
        """Computes the intrinsic matrices for the camera based on the config provided."""
        # get the sensor properties
        pattern_cfg = self.cfg.pattern_cfg

        # check if vertical aperture is provided
        # if not then it is auto-computed based on the aspect ratio to preserve squared pixels
        if pattern_cfg.vertical_aperture is None:
            pattern_cfg.vertical_aperture = pattern_cfg.horizontal_aperture * pattern_cfg.height / pattern_cfg.width

        # compute the intrinsic matrix
<<<<<<< HEAD
        if pattern_cfg.vertical_aperture is None:
            pattern_cfg.vertical_aperture = pattern_cfg.horizontal_aperture * pattern_cfg.height / pattern_cfg.width
=======
>>>>>>> 8fcbf85f
        f_x = pattern_cfg.width * pattern_cfg.focal_length / pattern_cfg.horizontal_aperture
        f_y = pattern_cfg.height * pattern_cfg.focal_length / pattern_cfg.vertical_aperture
        c_x = pattern_cfg.horizontal_aperture_offset * f_x + pattern_cfg.width / 2
        c_y = pattern_cfg.vertical_aperture_offset * f_y + pattern_cfg.height / 2
        # allocate the intrinsic matrices
        self._data.intrinsic_matrices[:, 0, 0] = f_x
        self._data.intrinsic_matrices[:, 0, 2] = c_x
        self._data.intrinsic_matrices[:, 1, 1] = f_y
        self._data.intrinsic_matrices[:, 1, 2] = c_y

        # save focal length
        self._focal_length = pattern_cfg.focal_length

    def _compute_view_world_poses(self, env_ids: Sequence[int]) -> tuple[torch.Tensor, torch.Tensor]:
        """Obtains the pose of the view the camera is attached to in the world frame.

        Returns:
            A tuple of the position (in meters) and quaternion (w, x, y, z).
        """
        # obtain the poses of the sensors
        # note: clone arg doesn't exist for xform prim view so we need to do this manually
        if isinstance(self._view, XFormPrimView):
            pos_w, quat_w = self._view.get_world_poses(env_ids)
        elif isinstance(self._view, physx.ArticulationView):
            pos_w, quat_w = self._view.get_root_transforms()[env_ids].split([3, 4], dim=-1)
            quat_w = math_utils.convert_quat(quat_w, to="wxyz")
        elif isinstance(self._view, physx.RigidBodyView):
            pos_w, quat_w = self._view.get_transforms()[env_ids].split([3, 4], dim=-1)
            quat_w = math_utils.convert_quat(quat_w, to="wxyz")
        else:
            raise RuntimeError(f"Unsupported view type: {type(self._view)}")
        # return the pose
        return pos_w.clone(), quat_w.clone()

    def _compute_camera_world_poses(self, env_ids: Sequence[int]) -> tuple[torch.Tensor, torch.Tensor]:
        """Computes the pose of the camera in the world frame.

        This function applies the offset pose to the pose of the view the camera is attached to.

        Returns:
            A tuple of the position (in meters) and quaternion (w, x, y, z) in "world" convention.
        """
        # get the pose of the view the camera is attached to
        pos_w, quat_w = self._compute_view_world_poses(env_ids)
        # apply offsets
        # need to apply quat because offset relative to parent frame
        pos_w += math_utils.quat_apply(quat_w, self._offset_pos[env_ids])
        quat_w = math_utils.quat_mul(quat_w, self._offset_quat[env_ids])

        return pos_w, quat_w<|MERGE_RESOLUTION|>--- conflicted
+++ resolved
@@ -362,11 +362,6 @@
             pattern_cfg.vertical_aperture = pattern_cfg.horizontal_aperture * pattern_cfg.height / pattern_cfg.width
 
         # compute the intrinsic matrix
-<<<<<<< HEAD
-        if pattern_cfg.vertical_aperture is None:
-            pattern_cfg.vertical_aperture = pattern_cfg.horizontal_aperture * pattern_cfg.height / pattern_cfg.width
-=======
->>>>>>> 8fcbf85f
         f_x = pattern_cfg.width * pattern_cfg.focal_length / pattern_cfg.horizontal_aperture
         f_y = pattern_cfg.height * pattern_cfg.focal_length / pattern_cfg.vertical_aperture
         c_x = pattern_cfg.horizontal_aperture_offset * f_x + pattern_cfg.width / 2
