# Copyright (c) 2022-2024, The Isaac Lab Project Developers.
# All rights reserved.
#
# SPDX-License-Identifier: BSD-3-Clause

"""Common functions that can be used to create observation terms.

The functions can be passed to the :class:`omni.isaac.lab.managers.ObservationTermCfg` object to enable
the observation introduced by the function.
"""

from __future__ import annotations

import torch
from typing import TYPE_CHECKING

import omni.isaac.lab.utils.math as math_utils
from omni.isaac.lab.assets import Articulation, RigidObject
from omni.isaac.lab.managers import SceneEntityCfg
<<<<<<< HEAD
from omni.isaac.lab.sensors import Camera, RayCaster, TiledCamera
=======
from omni.isaac.lab.sensors import Camera, RayCaster, RayCasterCamera, TiledCamera
>>>>>>> d18f0c26

if TYPE_CHECKING:
    from omni.isaac.lab.envs import ManagerBasedEnv, ManagerBasedRLEnv

"""
Root state.
"""


def base_pos_z(env: ManagerBasedEnv, asset_cfg: SceneEntityCfg = SceneEntityCfg("robot")) -> torch.Tensor:
    """Root height in the simulation world frame."""
    # extract the used quantities (to enable type-hinting)
    asset: Articulation = env.scene[asset_cfg.name]
    return asset.data.root_pos_w[:, 2].unsqueeze(-1)


def base_lin_vel(env: ManagerBasedEnv, asset_cfg: SceneEntityCfg = SceneEntityCfg("robot")) -> torch.Tensor:
    """Root linear velocity in the asset's root frame."""
    # extract the used quantities (to enable type-hinting)
    asset: RigidObject = env.scene[asset_cfg.name]
    return asset.data.root_lin_vel_b


def base_ang_vel(env: ManagerBasedEnv, asset_cfg: SceneEntityCfg = SceneEntityCfg("robot")) -> torch.Tensor:
    """Root angular velocity in the asset's root frame."""
    # extract the used quantities (to enable type-hinting)
    asset: RigidObject = env.scene[asset_cfg.name]
    return asset.data.root_ang_vel_b


def projected_gravity(env: ManagerBasedEnv, asset_cfg: SceneEntityCfg = SceneEntityCfg("robot")) -> torch.Tensor:
    """Gravity projection on the asset's root frame."""
    # extract the used quantities (to enable type-hinting)
    asset: RigidObject = env.scene[asset_cfg.name]
    return asset.data.projected_gravity_b


def root_pos_w(env: ManagerBasedEnv, asset_cfg: SceneEntityCfg = SceneEntityCfg("robot")) -> torch.Tensor:
    """Asset root position in the environment frame."""
    # extract the used quantities (to enable type-hinting)
    asset: RigidObject = env.scene[asset_cfg.name]
    return asset.data.root_pos_w - env.scene.env_origins


def root_quat_w(
    env: ManagerBasedEnv, make_quat_unique: bool = False, asset_cfg: SceneEntityCfg = SceneEntityCfg("robot")
) -> torch.Tensor:
    """Asset root orientation (w, x, y, z) in the environment frame.

    If :attr:`make_quat_unique` is True, then returned quaternion is made unique by ensuring
    the quaternion has non-negative real component. This is because both ``q`` and ``-q`` represent
    the same orientation.
    """
    # extract the used quantities (to enable type-hinting)
    asset: RigidObject = env.scene[asset_cfg.name]

    quat = asset.data.root_quat_w
    # make the quaternion real-part positive if configured
    return math_utils.quat_unique(quat) if make_quat_unique else quat


def root_lin_vel_w(env: ManagerBasedEnv, asset_cfg: SceneEntityCfg = SceneEntityCfg("robot")) -> torch.Tensor:
    """Asset root linear velocity in the environment frame."""
    # extract the used quantities (to enable type-hinting)
    asset: RigidObject = env.scene[asset_cfg.name]
    return asset.data.root_lin_vel_w


def root_ang_vel_w(env: ManagerBasedEnv, asset_cfg: SceneEntityCfg = SceneEntityCfg("robot")) -> torch.Tensor:
    """Asset root angular velocity in the environment frame."""
    # extract the used quantities (to enable type-hinting)
    asset: RigidObject = env.scene[asset_cfg.name]
    return asset.data.root_ang_vel_w


"""
Joint state.
"""


def joint_pos(env: ManagerBasedEnv, asset_cfg: SceneEntityCfg = SceneEntityCfg("robot")) -> torch.Tensor:
    """The joint positions of the asset.

    Note: Only the joints configured in :attr:`asset_cfg.joint_ids` will have their positions returned.
    """
    # extract the used quantities (to enable type-hinting)
    asset: Articulation = env.scene[asset_cfg.name]
    return asset.data.joint_pos[:, asset_cfg.joint_ids]


def joint_pos_rel(env: ManagerBasedEnv, asset_cfg: SceneEntityCfg = SceneEntityCfg("robot")) -> torch.Tensor:
    """The joint positions of the asset w.r.t. the default joint positions.

    Note: Only the joints configured in :attr:`asset_cfg.joint_ids` will have their positions returned.
    """
    # extract the used quantities (to enable type-hinting)
    asset: Articulation = env.scene[asset_cfg.name]
    return asset.data.joint_pos[:, asset_cfg.joint_ids] - asset.data.default_joint_pos[:, asset_cfg.joint_ids]


def joint_pos_limit_normalized(
    env: ManagerBasedEnv, asset_cfg: SceneEntityCfg = SceneEntityCfg("robot")
) -> torch.Tensor:
    """The joint positions of the asset normalized with the asset's joint limits.

    Note: Only the joints configured in :attr:`asset_cfg.joint_ids` will have their normalized positions returned.
    """
    # extract the used quantities (to enable type-hinting)
    asset: Articulation = env.scene[asset_cfg.name]
    return math_utils.scale_transform(
        asset.data.joint_pos[:, asset_cfg.joint_ids],
        asset.data.soft_joint_pos_limits[:, asset_cfg.joint_ids, 0],
        asset.data.soft_joint_pos_limits[:, asset_cfg.joint_ids, 1],
    )


def joint_vel(env: ManagerBasedEnv, asset_cfg: SceneEntityCfg = SceneEntityCfg("robot")):
    """The joint velocities of the asset.

    Note: Only the joints configured in :attr:`asset_cfg.joint_ids` will have their velocities returned.
    """
    # extract the used quantities (to enable type-hinting)
    asset: Articulation = env.scene[asset_cfg.name]
    return asset.data.joint_vel[:, asset_cfg.joint_ids]


def joint_vel_rel(env: ManagerBasedEnv, asset_cfg: SceneEntityCfg = SceneEntityCfg("robot")):
    """The joint velocities of the asset w.r.t. the default joint velocities.

    Note: Only the joints configured in :attr:`asset_cfg.joint_ids` will have their velocities returned.
    """
    # extract the used quantities (to enable type-hinting)
    asset: Articulation = env.scene[asset_cfg.name]
    return asset.data.joint_vel[:, asset_cfg.joint_ids] - asset.data.default_joint_vel[:, asset_cfg.joint_ids]


"""
Sensors.
"""


def height_scan(env: ManagerBasedEnv, sensor_cfg: SceneEntityCfg, offset: float = 0.5) -> torch.Tensor:
    """Height scan from the given sensor w.r.t. the sensor's frame.

    The provided offset (Defaults to 0.5) is subtracted from the returned values.
    """
    # extract the used quantities (to enable type-hinting)
    sensor: RayCaster = env.scene.sensors[sensor_cfg.name]
    # height scan: height = sensor_height - hit_point_z - offset
    return sensor.data.pos_w[:, 2].unsqueeze(1) - sensor.data.ray_hits_w[..., 2] - offset


def body_incoming_wrench(env: ManagerBasedEnv, asset_cfg: SceneEntityCfg) -> torch.Tensor:
    """Incoming spatial wrench on bodies of an articulation in the simulation world frame.

    This is the 6-D wrench (force and torque) applied to the body link by the incoming joint force.
    """
    # extract the used quantities (to enable type-hinting)
    asset: Articulation = env.scene[asset_cfg.name]
    # obtain the link incoming forces in world frame
    link_incoming_forces = asset.root_physx_view.get_link_incoming_joint_force()[:, asset_cfg.body_ids]
    return link_incoming_forces.view(env.num_envs, -1)


<<<<<<< HEAD
def camera_rgb_image(env: ManagerBasedEnv, sensor_cfg: SceneEntityCfg) -> torch.Tensor:
    """Camera sensor rgb image.

    Args:
        env: The IsaacLab environment.
        sensor_cfg: The config referring to the Camera or TiledCamera sensor

    Returns:
        RGB camera data if available. Shape is determined by the camera.data.image_shape.
    """

    # extract camera or tiled camera sensor
    camera: Camera | TiledCamera = env.scene.sensors[sensor_cfg.name]
    # rgb data
    return camera.data.output["rgb"]


def camera_depth_image(env: ManagerBasedEnv, sensor_cfg: SceneEntityCfg) -> torch.Tensor:
    """Camera sensor depth image, this refers to the distance_to_image_plane annotator.

    Args:
        env: The IsaacLab environment.
        sensor_cfg: The config referring to the Camera or TiledCamera sensor

    Returns:
        Depth image camera data in meters if available. Shape is determined by the camera.data.image_shape.
    """

    # extract camera or tiled camera sensor
    camera: Camera | TiledCamera = env.scene.sensors[sensor_cfg.name]
    # depth data
    return camera.data.output["distance_to_image_plane"]
=======
def image(
    env: ManagerBasedEnv,
    sensor_cfg: SceneEntityCfg = SceneEntityCfg("tiled_camera"),
    data_type: str = "rgb",
    convert_perspective_to_orthogonal: bool = False,
    normalize: bool = True,
) -> torch.Tensor:
    """Images of a specific datatype from the camera sensor.

    If the flag :attr:`normalize` is True, post-processing of the images are performed based on their
    data-types:

    - "rgb": Scales the image to (0, 1) and subtracts with the mean of the current image batch.
    - "depth" or "distance_to_camera" or "distance_to_plane": Replaces infinity values with zero.

    Args:
        env: The environment the cameras are placed within.
        sensor_cfg: The desired sensor to read from. Defaults to SceneEntityCfg("tiled_camera").
        data_type: The data type to pull from the desired camera. Defaults to "rgb".
        convert_perspective_to_orthogonal: Whether to orthogonalize perspective depth images.
            This is used only when the data type is "distance_to_camera". Defaults to False.
        normalize: Whether to normalize the images. This depends on the selected data type.
            Defaults to True.

    Returns:
        The images produced at the last time-step
    """
    # extract the used quantities (to enable type-hinting)
    sensor: TiledCamera | Camera | RayCasterCamera = env.scene.sensors[sensor_cfg.name]

    # obtain the input image
    images = sensor.data.output[data_type]

    # depth image conversion
    if (data_type == "distance_to_camera") and convert_perspective_to_orthogonal:
        images = math_utils.orthogonalize_perspective_depth(images, sensor.data.intrinsic_matrices)

    # rgb/depth image normalization
    if normalize:
        if data_type == "rgb":
            images = images.float() / 255.0
            mean_tensor = torch.mean(images, dim=(1, 2), keepdim=True)
            images -= mean_tensor
        elif "distance_to" in data_type or "depth" in data_type:
            images[images == float("inf")] = 0

    return images.clone()
>>>>>>> d18f0c26


"""
Actions.
"""


def last_action(env: ManagerBasedEnv, action_name: str | None = None) -> torch.Tensor:
    """The last input action to the environment.

    The name of the action term for which the action is required. If None, the
    entire action tensor is returned.
    """
    if action_name is None:
        return env.action_manager.action
    else:
        return env.action_manager.get_term(action_name).raw_actions


"""
Commands.
"""


def generated_commands(env: ManagerBasedRLEnv, command_name: str) -> torch.Tensor:
    """The generated command from command term in the command manager with the given name."""
    return env.command_manager.get_command(command_name)<|MERGE_RESOLUTION|>--- conflicted
+++ resolved
@@ -17,11 +17,8 @@
 import omni.isaac.lab.utils.math as math_utils
 from omni.isaac.lab.assets import Articulation, RigidObject
 from omni.isaac.lab.managers import SceneEntityCfg
-<<<<<<< HEAD
-from omni.isaac.lab.sensors import Camera, RayCaster, TiledCamera
-=======
 from omni.isaac.lab.sensors import Camera, RayCaster, RayCasterCamera, TiledCamera
->>>>>>> d18f0c26
+
 
 if TYPE_CHECKING:
     from omni.isaac.lab.envs import ManagerBasedEnv, ManagerBasedRLEnv
@@ -186,40 +183,6 @@
     return link_incoming_forces.view(env.num_envs, -1)
 
 
-<<<<<<< HEAD
-def camera_rgb_image(env: ManagerBasedEnv, sensor_cfg: SceneEntityCfg) -> torch.Tensor:
-    """Camera sensor rgb image.
-
-    Args:
-        env: The IsaacLab environment.
-        sensor_cfg: The config referring to the Camera or TiledCamera sensor
-
-    Returns:
-        RGB camera data if available. Shape is determined by the camera.data.image_shape.
-    """
-
-    # extract camera or tiled camera sensor
-    camera: Camera | TiledCamera = env.scene.sensors[sensor_cfg.name]
-    # rgb data
-    return camera.data.output["rgb"]
-
-
-def camera_depth_image(env: ManagerBasedEnv, sensor_cfg: SceneEntityCfg) -> torch.Tensor:
-    """Camera sensor depth image, this refers to the distance_to_image_plane annotator.
-
-    Args:
-        env: The IsaacLab environment.
-        sensor_cfg: The config referring to the Camera or TiledCamera sensor
-
-    Returns:
-        Depth image camera data in meters if available. Shape is determined by the camera.data.image_shape.
-    """
-
-    # extract camera or tiled camera sensor
-    camera: Camera | TiledCamera = env.scene.sensors[sensor_cfg.name]
-    # depth data
-    return camera.data.output["distance_to_image_plane"]
-=======
 def image(
     env: ManagerBasedEnv,
     sensor_cfg: SceneEntityCfg = SceneEntityCfg("tiled_camera"),
@@ -267,7 +230,6 @@
             images[images == float("inf")] = 0
 
     return images.clone()
->>>>>>> d18f0c26
 
 
 """
