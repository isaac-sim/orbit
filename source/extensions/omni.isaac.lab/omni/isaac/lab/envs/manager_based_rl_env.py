# Copyright (c) 2022-2024, The Isaac Lab Project Developers.
# All rights reserved.
#
# SPDX-License-Identifier: BSD-3-Clause

# needed to import for allowing type-hinting: np.ndarray | None
from __future__ import annotations

import gymnasium as gym
import math
import numpy as np
import torch
from collections.abc import Sequence
from typing import Any, ClassVar

from omni.isaac.version import get_version

from omni.isaac.lab.managers import CommandManager, CurriculumManager, RewardManager, TerminationManager

from .common import VecEnvStepReturn
from .manager_based_env import ManagerBasedEnv
from .manager_based_rl_env_cfg import ManagerBasedRLEnvCfg


class ManagerBasedRLEnv(ManagerBasedEnv, gym.Env):
    """The superclass for the manager-based workflow reinforcement learning-based environments.

    This class inherits from :class:`ManagerBasedEnv` and implements the core functionality for
    reinforcement learning-based environments. It is designed to be used with any RL
    library. The class is designed to be used with vectorized environments, i.e., the
    environment is expected to be run in parallel with multiple sub-environments. The
    number of sub-environments is specified using the ``num_envs``.

    Each observation from the environment is a batch of observations for each sub-
    environments. The method :meth:`step` is also expected to receive a batch of actions
    for each sub-environment.

    While the environment itself is implemented as a vectorized environment, we do not
    inherit from :class:`gym.vector.VectorEnv`. This is mainly because the class adds
    various methods (for wait and asynchronous updates) which are not required.
    Additionally, each RL library typically has its own definition for a vectorized
    environment. Thus, to reduce complexity, we directly use the :class:`gym.Env` over
    here and leave it up to library-defined wrappers to take care of wrapping this
    environment for their agents.

    Note:
        For vectorized environments, it is recommended to **only** call the :meth:`reset`
        method once before the first call to :meth:`step`, i.e. after the environment is created.
        After that, the :meth:`step` function handles the reset of terminated sub-environments.
        This is because the simulator does not support resetting individual sub-environments
        in a vectorized environment.

    """

    is_vector_env: ClassVar[bool] = True
    """Whether the environment is a vectorized environment."""
    metadata: ClassVar[dict[str, Any]] = {
        "render_modes": [None, "human", "rgb_array"],
        "isaac_sim_version": get_version(),
    }
    """Metadata for the environment."""

    cfg: ManagerBasedRLEnvCfg
    """Configuration for the environment."""

    def __init__(self, cfg: ManagerBasedRLEnvCfg, render_mode: str | None = None, **kwargs):
        """Initialize the environment.

        Args:
            cfg: The configuration for the environment.
            render_mode: The render mode for the environment. Defaults to None, which
                is similar to ``"human"``.
        """
        # initialize the base class to setup the scene.
        super().__init__(cfg=cfg)
        # store the render mode
        self.render_mode = render_mode

        # initialize data and constants
        # -- counter for curriculum
        self.common_step_counter = 0
        # -- init buffers
        self.episode_length_buf = torch.zeros(self.num_envs, device=self.device, dtype=torch.long)
        # -- set the framerate of the gym video recorder wrapper so that the playback speed of the produced video matches the simulation
        self.metadata["render_fps"] = 1 / self.step_dt

        print("[INFO]: Completed setting up the environment...")

    """
    Properties.
    """

    @property
    def max_episode_length_s(self) -> float:
        """Maximum episode length in seconds."""
        return self.cfg.episode_length_s

    @property
    def max_episode_length(self) -> int:
        """Maximum episode length in environment steps."""
        return math.ceil(self.max_episode_length_s / self.step_dt)

    """
    Operations - Setup.
    """

    def load_managers(self):
        # note: this order is important since observation manager needs to know the command and action managers
        # and the reward manager needs to know the termination manager
        # -- command manager
        self.command_manager: CommandManager = CommandManager(self.cfg.commands, self)
        print("[INFO] Command Manager: ", self.command_manager)

        # call the parent class to load the managers for observations and actions.
        super().load_managers()

        # prepare the managers
        # -- termination manager
        self.termination_manager = TerminationManager(self.cfg.terminations, self)
        print("[INFO] Termination Manager: ", self.termination_manager)
        # -- reward manager
        self.reward_manager = RewardManager(self.cfg.rewards, self)
        print("[INFO] Reward Manager: ", self.reward_manager)
        # -- curriculum manager
        self.curriculum_manager = CurriculumManager(self.cfg.curriculum, self)
        print("[INFO] Curriculum Manager: ", self.curriculum_manager)

        # setup the action and observation spaces for Gym
        self._configure_gym_env_spaces()

        # perform events at the start of the simulation
        if "startup" in self.event_manager.available_modes:
            self.event_manager.apply(mode="startup")

    """
    Operations - MDP
    """

    def step(self, action: torch.Tensor) -> VecEnvStepReturn:
        """Execute one time-step of the environment's dynamics and reset terminated environments.

        Unlike the :class:`ManagerBasedEnv.step` class, the function performs the following operations:

        1. Process the actions.
        2. Perform physics stepping.
        3. Perform rendering if gui is enabled.
        4. Update the environment counters and compute the rewards and terminations.
        5. Reset the environments that terminated.
        6. Compute the observations.
        7. Return the observations, rewards, resets and extras.

        Args:
            action: The actions to apply on the environment. Shape is (num_envs, action_dim).

        Returns:
            A tuple containing the observations, rewards, resets (terminated and truncated) and extras.
        """
        # process actions
        self.action_manager.process_action(action.to(self.device))

        self.recorder_manager.record_pre_step()

        # check if we need to do rendering within the physics loop
        # note: checked here once to avoid multiple checks within the loop
        is_rendering = self.sim.has_gui() or self.sim.has_rtx_sensors()

        # perform physics stepping
        for _ in range(self.cfg.decimation):
            self._sim_step_counter += 1
            # set actions into buffers
            self.action_manager.apply_action()
            # set actions into simulator
            self.scene.write_data_to_sim()
            # simulate
            self.sim.step(render=False)
            # render between steps only if the GUI or an RTX sensor needs it
            # note: we assume the render interval to be the shortest accepted rendering interval.
            #    If a camera needs rendering at a faster frequency, this will lead to unexpected behavior.
            if self._sim_step_counter % self.cfg.sim.render_interval == 0 and is_rendering:
                self.sim.render()
            # update buffers at sim dt
            self.scene.update(dt=self.physics_dt)

        # post-step:
        # -- update env counters (used for curriculum generation)
        self.episode_length_buf += 1  # step in current episode (per env)
        self.common_step_counter += 1  # total step (common for all envs)
        # -- check terminations
        self.reset_buf = self.termination_manager.compute()
        self.reset_terminated = self.termination_manager.terminated
        self.reset_time_outs = self.termination_manager.time_outs
        # -- reward computation
        self.reward_buf = self.reward_manager.compute(dt=self.step_dt)

        if len(self.recorder_manager.active_terms) > 0:
            # update observations for recording if needed
            self.obs_buf = self.observation_manager.compute()
            self.recorder_manager.record_post_step()

        # -- reset envs that terminated/timed-out and log the episode information
        reset_env_ids = self.reset_buf.nonzero(as_tuple=False).squeeze(-1)
        if len(reset_env_ids) > 0:
            # trigger recorder terms for pre-reset calls
            self.recorder_manager.record_pre_reset(reset_env_ids)

            self._reset_idx(reset_env_ids)
<<<<<<< HEAD
            # update articulation kinematics
            self.scene.write_data_to_sim()
            self.sim.forward()
=======

            # this is needed to make joint positions set from reset events effective
            self.scene.write_data_to_sim()

>>>>>>> 4ee4957e
            # if sensors are added to the scene, make sure we render to reflect changes in reset
            if self.sim.has_rtx_sensors() and self.cfg.rerender_on_reset:
                self.sim.render()

            # trigger recorder terms for post-reset calls
            self.recorder_manager.record_post_reset(reset_env_ids)

        # -- update command
        self.command_manager.compute(dt=self.step_dt)
        # -- step interval events
        if "interval" in self.event_manager.available_modes:
            self.event_manager.apply(mode="interval", dt=self.step_dt)
        # -- compute observations
        # note: done after reset to get the correct observations for reset envs
        self.obs_buf = self.observation_manager.compute()

        # return observations, rewards, resets and extras
        return self.obs_buf, self.reward_buf, self.reset_terminated, self.reset_time_outs, self.extras

    def render(self, recompute: bool = False) -> np.ndarray | None:
        """Run rendering without stepping through the physics.

        By convention, if mode is:

        - **human**: Render to the current display and return nothing. Usually for human consumption.
        - **rgb_array**: Return an numpy.ndarray with shape (x, y, 3), representing RGB values for an
          x-by-y pixel image, suitable for turning into a video.

        Args:
            recompute: Whether to force a render even if the simulator has already rendered the scene.
                Defaults to False.

        Returns:
            The rendered image as a numpy array if mode is "rgb_array". Otherwise, returns None.

        Raises:
            RuntimeError: If mode is set to "rgb_data" and simulation render mode does not support it.
                In this case, the simulation render mode must be set to ``RenderMode.PARTIAL_RENDERING``
                or ``RenderMode.FULL_RENDERING``.
            NotImplementedError: If an unsupported rendering mode is specified.
        """
        # run a rendering step of the simulator
        # if we have rtx sensors, we do not need to render again sin
        if not self.sim.has_rtx_sensors() and not recompute:
            self.sim.render()
        # decide the rendering mode
        if self.render_mode == "human" or self.render_mode is None:
            return None
        elif self.render_mode == "rgb_array":
            # check that if any render could have happened
            if self.sim.render_mode.value < self.sim.RenderMode.PARTIAL_RENDERING.value:
                raise RuntimeError(
                    f"Cannot render '{self.render_mode}' when the simulation render mode is"
                    f" '{self.sim.render_mode.name}'. Please set the simulation render mode to:"
                    f"'{self.sim.RenderMode.PARTIAL_RENDERING.name}' or '{self.sim.RenderMode.FULL_RENDERING.name}'."
                    " If running headless, make sure --enable_cameras is set."
                )
            # create the annotator if it does not exist
            if not hasattr(self, "_rgb_annotator"):
                import omni.replicator.core as rep

                # create render product
                self._render_product = rep.create.render_product(
                    self.cfg.viewer.cam_prim_path, self.cfg.viewer.resolution
                )
                # create rgb annotator -- used to read data from the render product
                self._rgb_annotator = rep.AnnotatorRegistry.get_annotator("rgb", device="cpu")
                self._rgb_annotator.attach([self._render_product])
            # obtain the rgb data
            rgb_data = self._rgb_annotator.get_data()
            # convert to numpy array
            rgb_data = np.frombuffer(rgb_data, dtype=np.uint8).reshape(*rgb_data.shape)
            # return the rgb data
            # note: initially the renerer is warming up and returns empty data
            if rgb_data.size == 0:
                return np.zeros((self.cfg.viewer.resolution[1], self.cfg.viewer.resolution[0], 3), dtype=np.uint8)
            else:
                return rgb_data[:, :, :3]
        else:
            raise NotImplementedError(
                f"Render mode '{self.render_mode}' is not supported. Please use: {self.metadata['render_modes']}."
            )

    def close(self):
        if not self._is_closed:
            # destructor is order-sensitive
            del self.command_manager
            del self.reward_manager
            del self.termination_manager
            del self.curriculum_manager
            # call the parent class to close the environment
            super().close()

    """
    Helper functions.
    """

    def _configure_gym_env_spaces(self):
        """Configure the action and observation spaces for the Gym environment."""
        # observation space (unbounded since we don't impose any limits)
        self.single_observation_space = gym.spaces.Dict()
        for group_name, group_term_names in self.observation_manager.active_terms.items():
            # extract quantities about the group
            has_concatenated_obs = self.observation_manager.group_obs_concatenate[group_name]
            group_dim = self.observation_manager.group_obs_dim[group_name]
            # check if group is concatenated or not
            # if not concatenated, then we need to add each term separately as a dictionary
            if has_concatenated_obs:
                self.single_observation_space[group_name] = gym.spaces.Box(low=-np.inf, high=np.inf, shape=group_dim)
            else:
                self.single_observation_space[group_name] = gym.spaces.Dict({
                    term_name: gym.spaces.Box(low=-np.inf, high=np.inf, shape=term_dim)
                    for term_name, term_dim in zip(group_term_names, group_dim)
                })
        # action space (unbounded since we don't impose any limits)
        action_dim = sum(self.action_manager.action_term_dim)
        self.single_action_space = gym.spaces.Box(low=-np.inf, high=np.inf, shape=(action_dim,))

        # batch the spaces for vectorized environments
        self.observation_space = gym.vector.utils.batch_space(self.single_observation_space, self.num_envs)
        self.action_space = gym.vector.utils.batch_space(self.single_action_space, self.num_envs)

    def _reset_idx(self, env_ids: Sequence[int]):
        """Reset environments based on specified indices.

        Args:
            env_ids: List of environment ids which must be reset
        """
        # update the curriculum for environments that need a reset
        self.curriculum_manager.compute(env_ids=env_ids)
        # reset the internal buffers of the scene elements
        self.scene.reset(env_ids)
        # apply events such as randomizations for environments that need a reset
        if "reset" in self.event_manager.available_modes:
            env_step_count = self._sim_step_counter // self.cfg.decimation
            self.event_manager.apply(mode="reset", env_ids=env_ids, global_env_step_count=env_step_count)

        # iterate over all managers and reset them
        # this returns a dictionary of information which is stored in the extras
        # note: This is order-sensitive! Certain things need be reset before others.
        self.extras["log"] = dict()
        # -- observation manager
        info = self.observation_manager.reset(env_ids)
        self.extras["log"].update(info)
        # -- action manager
        info = self.action_manager.reset(env_ids)
        self.extras["log"].update(info)
        # -- rewards manager
        info = self.reward_manager.reset(env_ids)
        self.extras["log"].update(info)
        # -- curriculum manager
        info = self.curriculum_manager.reset(env_ids)
        self.extras["log"].update(info)
        # -- command manager
        info = self.command_manager.reset(env_ids)
        self.extras["log"].update(info)
        # -- event manager
        info = self.event_manager.reset(env_ids)
        self.extras["log"].update(info)
        # -- termination manager
        info = self.termination_manager.reset(env_ids)
        self.extras["log"].update(info)
        # -- recorder manager
        info = self.recorder_manager.reset(env_ids)
        self.extras["log"].update(info)

        # reset the episode length buffer
        self.episode_length_buf[env_ids] = 0<|MERGE_RESOLUTION|>--- conflicted
+++ resolved
@@ -204,16 +204,10 @@
             self.recorder_manager.record_pre_reset(reset_env_ids)
 
             self._reset_idx(reset_env_ids)
-<<<<<<< HEAD
             # update articulation kinematics
             self.scene.write_data_to_sim()
             self.sim.forward()
-=======
-
-            # this is needed to make joint positions set from reset events effective
-            self.scene.write_data_to_sim()
-
->>>>>>> 4ee4957e
+
             # if sensors are added to the scene, make sure we render to reflect changes in reset
             if self.sim.has_rtx_sensors() and self.cfg.rerender_on_reset:
                 self.sim.render()
