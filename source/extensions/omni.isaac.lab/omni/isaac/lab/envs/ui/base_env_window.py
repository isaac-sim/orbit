--- conflicted
+++ resolved
@@ -408,15 +408,16 @@
                 alignment=omni.ui.Alignment.LEFT_CENTER,
                 tooltip=text,
             )
+            has_cfg = hasattr(elem, "cfg") and elem.cfg is not None
+            is_checked = False
+            if has_cfg:
+                is_checked = (hasattr(elem.cfg, "debug_vis") and elem.cfg.debug_vis) or (
+                    hasattr(elem, "debug_vis") and elem.debug_vis
+                )
             self.ui_window_elements[f"{name}_cb"] = SimpleCheckBox(
                 model=omni.ui.SimpleBoolModel(),
                 enabled=elem.has_debug_vis_implementation,
-<<<<<<< HEAD
-                checked=(hasattr(elem.cfg, "debug_vis") and elem.cfg.debug_vis)
-                or (hasattr(elem, "debug_vis") and elem.debug_vis),
-=======
-                checked=elem.cfg.debug_vis if elem.cfg else False,
->>>>>>> 3e0d7ad7
+                checked=is_checked,
                 on_checked_fn=lambda value, e=weakref.proxy(elem): e.set_debug_vis(value),
             )
             omni.isaac.ui.ui_utils.add_line_rect_flourish()
