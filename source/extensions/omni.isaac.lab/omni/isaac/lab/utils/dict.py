--- conflicted
+++ resolved
@@ -42,13 +42,9 @@
     # convert object to dictionary
     if isinstance(obj, dict):
         obj_dict = obj
-<<<<<<< HEAD
-    elif isinstance(obj, DictConfig):
-        obj_dict = OmegaConf.to_container(obj)
-    else:
-=======
+    # elif isinstance(obj, DictConfig):
+    #     obj_dict = OmegaConf.to_container(obj)
     elif hasattr(obj, "__dict__"):
->>>>>>> 4d991470
         obj_dict = obj.__dict__
     else:
         return obj
