--- conflicted
+++ resolved
@@ -30,14 +30,7 @@
 
     # fix tensor device for bias on first call and update config parameters
     if isinstance(cfg.bias, torch.Tensor):
-<<<<<<< HEAD
-        if cfg.bias.device is not data.device:
-            cfg.bias = cfg.bias.to(
-                data.device,
-            )
-=======
         cfg.bias = cfg.bias.to(device=data.device)
->>>>>>> 15a2c508
 
     if cfg.operation == "add":
         return data + cfg.bias
@@ -62,19 +55,10 @@
 
     # fix tensor device for n_max on first call and update config parameters
     if isinstance(cfg.n_max, torch.Tensor):
-<<<<<<< HEAD
-        if cfg.n_max.device is not data.device:
-            cfg.n_max = cfg.n_max.to(data.device)
-    # fix tensor device for n_min on first call and update config parameters
-    if isinstance(cfg.n_min, torch.Tensor):
-        if cfg.n_min.device is not data.device:
-            cfg.n_min = cfg.n_min.to(data.device)
-=======
         cfg.n_max = cfg.n_max.to(data.device)
     # fix tensor device for n_min on first call and update config parameters
     if isinstance(cfg.n_min, torch.Tensor):
         cfg.n_min = cfg.n_min.to(data.device)
->>>>>>> 15a2c508
 
     if cfg.operation == "add":
         return data + torch.rand_like(data) * (cfg.n_max - cfg.n_min) + cfg.n_min
@@ -99,19 +83,10 @@
 
     # fix tensor device for mean on first call and update config parameters
     if isinstance(cfg.mean, torch.Tensor):
-<<<<<<< HEAD
-        if cfg.mean.device is not data.device:
-            cfg.mean = cfg.mean.to(data.device)
-    # fix tensor device for std on first call and update config parameters
-    if isinstance(cfg.std, torch.Tensor):
-        if cfg.std.device is not data.device:
-            cfg.std = cfg.std.to(data.device)
-=======
         cfg.mean = cfg.mean.to(data.device)
     # fix tensor device for std on first call and update config parameters
     if isinstance(cfg.std, torch.Tensor):
         cfg.std = cfg.std.to(data.device)
->>>>>>> 15a2c508
 
     if cfg.operation == "add":
         return data + cfg.mean + cfg.std * torch.randn_like(data)
