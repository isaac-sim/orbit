--- conflicted
+++ resolved
@@ -302,7 +302,6 @@
         return self._body_acc_w.data
 
     @property
-<<<<<<< HEAD
     def projected_gravity_b(self):
         """Projection of the gravity direction on base frame. Shape is (num_instances, 3)."""
         return math_utils.quat_rotate_inverse(self.root_quat_w, self.GRAVITY_VEC_W)
@@ -317,22 +316,6 @@
         """
         forward_w = math_utils.quat_apply(self.root_quat_w, self.FORWARD_VEC_B)
         return torch.atan2(forward_w[:, 1], forward_w[:, 0])
-=======
-    def body_lin_acc_w(self) -> torch.Tensor:
-        """Linear acceleration of all bodies in simulation world frame. Shape is (num_instances, num_bodies, 3).
-
-        This quantity is the linear acceleration of the articulation links' center of mass frame.
-        """
-        return self.body_acc_w[..., 0:3]
-
-    @property
-    def body_ang_acc_w(self) -> torch.Tensor:
-        """Angular acceleration of all bodies in simulation world frame. Shape is (num_instances, num_bodies, 3).
-
-        This quantity is the angular acceleration of the articulation links' center of mass frame.
-        """
-        return self.body_acc_w[..., 3:6]
->>>>>>> 59c0b2db
 
     @property
     def joint_pos(self):
@@ -431,10 +414,16 @@
 
     @property
     def body_lin_acc_w(self) -> torch.Tensor:
-        """Linear acceleration of all bodies in simulation world frame. Shape is (num_instances, num_bodies, 3)."""
+        """Linear acceleration of all bodies in simulation world frame. Shape is (num_instances, num_bodies, 3).
+
+        This quantity is the linear acceleration of the articulation links' center of mass frame.
+        """
         return self.body_acc_w[..., 0:3]
 
     @property
     def body_ang_acc_w(self) -> torch.Tensor:
-        """Angular acceleration of all bodies in simulation world frame. Shape is (num_instances, num_bodies, 3)."""
+        """Angular acceleration of all bodies in simulation world frame. Shape is (num_instances, num_bodies, 3).
+
+        This quantity is the angular acceleration of the articulation links' center of mass frame.
+        """
         return self.body_acc_w[..., 3:6]