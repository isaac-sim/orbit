# Copyright (c) 2022-2025, The Isaac Lab Project Developers.
# All rights reserved.
#
# SPDX-License-Identifier: BSD-3-Clause

# Flag for pyright to ignore type errors in this file.
# pyright: reportPrivateUsage=false

from __future__ import annotations

import torch
from collections.abc import Sequence
from prettytable import PrettyTable
from typing import TYPE_CHECKING

import omni.isaac.core.utils.stage as stage_utils
import omni.log
import omni.physics.tensors.impl.api as physx
from pxr import PhysxSchema, UsdPhysics

import omni.isaac.lab.sim as sim_utils
import omni.isaac.lab.utils.math as math_utils
import omni.isaac.lab.utils.string as string_utils
from omni.isaac.lab.actuators import ActuatorBase, ActuatorBaseCfg, ImplicitActuator
from omni.isaac.lab.utils.types import ArticulationActions

from ..asset_base import AssetBase
from .articulation_data import ArticulationData

if TYPE_CHECKING:
    from .articulation_cfg import ArticulationCfg


class Articulation(AssetBase):
    """An articulation asset class.

    An articulation is a collection of rigid bodies connected by joints. The joints can be either
    fixed or actuated. The joints can be of different types, such as revolute, prismatic, D-6, etc.
    However, the articulation class has currently been tested with revolute and prismatic joints.
    The class supports both floating-base and fixed-base articulations. The type of articulation
    is determined based on the root joint of the articulation. If the root joint is fixed, then
    the articulation is considered a fixed-base system. Otherwise, it is considered a floating-base
    system. This can be checked using the :attr:`Articulation.is_fixed_base` attribute.

    For an asset to be considered an articulation, the root prim of the asset must have the
    `USD ArticulationRootAPI`_. This API is used to define the sub-tree of the articulation using
    the reduced coordinate formulation. On playing the simulation, the physics engine parses the
    articulation root prim and creates the corresponding articulation in the physics engine. The
    articulation root prim can be specified using the :attr:`AssetBaseCfg.prim_path` attribute.

    The articulation class also provides the functionality to augment the simulation of an articulated
    system with custom actuator models. These models can either be explicit or implicit, as detailed in
    the :mod:`omni.isaac.lab.actuators` module. The actuator models are specified using the
    :attr:`ArticulationCfg.actuators` attribute. These are then parsed and used to initialize the
    corresponding actuator models, when the simulation is played.

    During the simulation step, the articulation class first applies the actuator models to compute
    the joint commands based on the user-specified targets. These joint commands are then applied
    into the simulation. The joint commands can be either position, velocity, or effort commands.
    As an example, the following snippet shows how this can be used for position commands:

    .. code-block:: python

        # an example instance of the articulation class
        my_articulation = Articulation(cfg)

        # set joint position targets
        my_articulation.set_joint_position_target(position)
        # propagate the actuator models and apply the computed commands into the simulation
        my_articulation.write_data_to_sim()

        # step the simulation using the simulation context
        sim_context.step()

        # update the articulation state, where dt is the simulation time step
        my_articulation.update(dt)

    .. _`USD ArticulationRootAPI`: https://openusd.org/dev/api/class_usd_physics_articulation_root_a_p_i.html

    """

    cfg: ArticulationCfg
    """Configuration instance for the articulations."""

    actuators: dict[str, ActuatorBase]
    """Dictionary of actuator instances for the articulation.

    The keys are the actuator names and the values are the actuator instances. The actuator instances
    are initialized based on the actuator configurations specified in the :attr:`ArticulationCfg.actuators`
    attribute. They are used to compute the joint commands during the :meth:`write_data_to_sim` function.
    """

    def __init__(self, cfg: ArticulationCfg):
        """Initialize the articulation.

        Args:
            cfg: A configuration instance.
        """
        super().__init__(cfg)
        self.cached_body_ids = {}

        self._root_state_dep_warn = False
        self._root_pose_dep_warn = False
        self._root_vel_dep_warn = False

    """
    Properties
    """

    @property
    def data(self) -> ArticulationData:
        return self._data

    @property
    def num_instances(self) -> int:
        return self.root_physx_view.count

    @property
    def is_fixed_base(self) -> bool:
        """Whether the articulation is a fixed-base or floating-base system."""
        return self.root_physx_view.shared_metatype.fixed_base

    @property
    def num_joints(self) -> int:
        """Number of joints in articulation."""
        return self.root_physx_view.shared_metatype.dof_count

    @property
    def num_fixed_tendons(self) -> int:
        """Number of fixed tendons in articulation."""
        return self.root_physx_view.max_fixed_tendons

    @property
    def num_bodies(self) -> int:
        """Number of bodies in articulation."""
        return self.root_physx_view.shared_metatype.link_count

    @property
    def joint_names(self) -> list[str]:
        """Ordered names of joints in articulation."""
        return self.root_physx_view.shared_metatype.dof_names

    @property
    def fixed_tendon_names(self) -> list[str]:
        """Ordered names of fixed tendons in articulation."""
        return self._fixed_tendon_names

    @property
    def body_names(self) -> list[str]:
        """Ordered names of bodies in articulation."""
        return self.root_physx_view.shared_metatype.link_names

    @property
    def root_physx_view(self) -> physx.ArticulationView:
        """Articulation view for the asset (PhysX).

        Note:
            Use this view with caution. It requires handling of tensors in a specific way.
        """
        return self._root_physx_view

    """
    Operations.
    """

    def reset(self, env_ids: Sequence[int] | None = None):
        # use ellipses object to skip initial indices.
        if env_ids is None:
            env_ids = slice(None)
        # reset actuators
        for actuator in self.actuators.values():
            actuator.reset(env_ids)
        # reset external wrench
        self._external_force_b[env_ids] = 0.0
        self._external_torque_b[env_ids] = 0.0

    def write_data_to_sim(self):
        """Write external wrenches and joint commands to the simulation.

        If any explicit actuators are present, then the actuator models are used to compute the
        joint commands. Otherwise, the joint commands are directly set into the simulation.

        Note:
            We write external wrench to the simulation here since this function is called before the simulation step.
            This ensures that the external wrench is applied at every simulation step.
        """
        # write external wrench
        if self.has_external_wrench:
            self.root_physx_view.apply_forces_and_torques_at_position(
                force_data=self._external_force_b.view(-1, 3),
                torque_data=self._external_torque_b.view(-1, 3),
                position_data=None,
                indices=self._ALL_INDICES,
                is_global=False,
            )

        # apply actuator models
        self._apply_actuator_model()
        # write actions into simulation
        self.root_physx_view.set_dof_actuation_forces(self._joint_effort_target_sim, self._ALL_INDICES)
        # position and velocity targets only for implicit actuators
        if self._has_implicit_actuators:
            self.root_physx_view.set_dof_position_targets(self._joint_pos_target_sim, self._ALL_INDICES)
            self.root_physx_view.set_dof_velocity_targets(self._joint_vel_target_sim, self._ALL_INDICES)

    def update(self, dt: float):
        self._data.update(dt)

    """
    Operations - Finders.
    """

    def find_bodies(self, name_keys: str | Sequence[str], preserve_order: bool = False) -> tuple[list[int], list[str]]:
        """Find bodies in the articulation based on the name keys.

        Please check the :meth:`omni.isaac.lab.utils.string_utils.resolve_matching_names` function for more
        information on the name matching.

        Args:
            name_keys: A regular expression or a list of regular expressions to match the body names.
            preserve_order: Whether to preserve the order of the name keys in the output. Defaults to False.

        Returns:
            A tuple of lists containing the body indices and names.
        """
        return string_utils.resolve_matching_names(name_keys, self.body_names, preserve_order)

    def find_joints(
        self, name_keys: str | Sequence[str], joint_subset: list[str] | None = None, preserve_order: bool = False
    ) -> tuple[list[int], list[str]]:
        """Find joints in the articulation based on the name keys.

        Please see the :func:`omni.isaac.lab.utils.string.resolve_matching_names` function for more information
        on the name matching.

        Args:
            name_keys: A regular expression or a list of regular expressions to match the joint names.
            joint_subset: A subset of joints to search for. Defaults to None, which means all joints
                in the articulation are searched.
            preserve_order: Whether to preserve the order of the name keys in the output. Defaults to False.

        Returns:
            A tuple of lists containing the joint indices and names.
        """
        if joint_subset is None:
            joint_subset = self.joint_names
        # find joints
        return string_utils.resolve_matching_names(name_keys, joint_subset, preserve_order)

    def find_fixed_tendons(
        self, name_keys: str | Sequence[str], tendon_subsets: list[str] | None = None, preserve_order: bool = False
    ) -> tuple[list[int], list[str]]:
        """Find fixed tendons in the articulation based on the name keys.

        Please see the :func:`omni.isaac.lab.utils.string.resolve_matching_names` function for more information
        on the name matching.

        Args:
            name_keys: A regular expression or a list of regular expressions to match the joint
                names with fixed tendons.
            tendon_subsets: A subset of joints with fixed tendons to search for. Defaults to None, which means
                all joints in the articulation are searched.
            preserve_order: Whether to preserve the order of the name keys in the output. Defaults to False.

        Returns:
            A tuple of lists containing the tendon indices and names.
        """
        if tendon_subsets is None:
            # tendons follow the joint names they are attached to
            tendon_subsets = self.fixed_tendon_names
        # find tendons
        return string_utils.resolve_matching_names(name_keys, tendon_subsets, preserve_order)

    """
    Operations - Getters.
    """

    def read_root_state_from_sim(self, env_ids: Sequence[int] | None = None) -> torch.Tensor:
        if env_ids is None:
            env_ids = slice(None)
        root_state = self._data.root_state_w[env_ids].clone()
        return root_state

    def read_joint_state_from_sim(
        self, env_ids: Sequence[int] | None = None, joint_ids: Sequence[int] | slice | None = None
    ) -> dict[str, torch.Tensor]:
        if env_ids is None:
            env_ids = slice(None)
        if joint_ids is None:
            joint_ids = slice(None)
        # broadcast env_ids if needed to allow double indexing
        if env_ids != slice(None) and joint_ids != slice(None):
            env_ids = env_ids[:, None]
        position = self._data.joint_pos[env_ids, joint_ids].clone()
        velocity = self._data.joint_vel[env_ids, joint_ids].clone()
        position_target = self._data.joint_pos_target[env_ids, joint_ids].clone()
        velocity_target = self._data.joint_vel_target[env_ids, joint_ids].clone()
        effort_target = self._data.joint_effort_target[env_ids, joint_ids].clone()
        return {
            "position": position,
            "velocity": velocity,
            "position_target": position_target,
            "velocity_target": velocity_target,
            "effort_target": effort_target,
        }

    def read_state_from_sim(self, env_ids: Sequence[int] | None = None):
        """Read the state of the articulation from the simulation.
        Note: doesn't include external wrench

        Args:
            env_ids: Environment indices. If None, then all indices are used.
        """
        root_state = self.read_root_state_from_sim(env_ids)
        joint_state = self.read_joint_state_from_sim(env_ids)
        return {"root_state": root_state, "joint_state": joint_state}

    def read_body_pos_w(
        self, name_keys: str | Sequence[str], env_ids: Sequence[int] | None = None, preserve_order: bool = False
    ):
        """Read the position of the bodies in the articulation from the simulation."""
        if env_ids is None:
            env_ids = slice(None)
        body_ids, _ = self.find_bodies(name_keys, preserve_order)
        return self._data.body_pos_w[env_ids, body_ids]

    def read_body_quat_w(
        self, name_keys: str | Sequence[str], env_ids: Sequence[int] | None = None, preserve_order: bool = False
    ):
        """Read the orientation of the bodies in the articulation from the simulation."""
        if env_ids is None:
            env_ids = slice(None)
        body_ids, _ = self.find_bodies(name_keys, preserve_order)
        return self._data.body_quat_w[env_ids, body_ids]

    def read_body_state_w(
        self, name_keys: str | Sequence[str], env_ids: Sequence[int] | None = None, preserve_order: bool = False
    ):
        """Read the state of the bodies in the articulation from the simulation."""
        if env_ids is None:
            env_ids = slice(None)
        body_ids, _ = self.find_bodies(name_keys, preserve_order)
        return self._data.body_state_w[env_ids, body_ids]

    def read_body_vel_w(
        self, name_keys: str | Sequence[str], env_ids: Sequence[int] | None = None, preserve_order: bool = False
    ):
        """Read the velocity of the bodies in the articulation from the simulation."""
        if env_ids is None:
            env_ids = slice(None)
        body_ids = self.cached_body_ids.get(name_keys, self.find_bodies(name_keys, preserve_order)[0])
        return self._data.body_vel_w[env_ids, body_ids]

    """
    Operations - Writers.
    """

    def write_root_state_to_sim(self, root_state: torch.Tensor, env_ids: Sequence[int] | None = None):
        """Set the root state over selected environment indices into the simulation.

        The root state comprises of the cartesian position, quaternion orientation in (w, x, y, z), and linear
        and angular velocity. All the quantities are in the simulation frame.

        Args:
            root_state: Root state in simulation frame. Shape is (len(env_ids), 13).
            env_ids: Environment indices. If None, then all indices are used.
        """

        # deprecation warning
        if not self._root_state_dep_warn:
            omni.log.warn(
                "DeprecationWarning: Articluation.write_root_state_to_sim will be removed in a future release. Please"
                " use write_root_link_state_to_sim or write_root_com_state_to_sim instead."
            )
            self._root_state_dep_warn = True

        # set into simulation
        self.write_root_pose_to_sim(root_state[:, :7], env_ids=env_ids)
        self.write_root_velocity_to_sim(root_state[:, 7:], env_ids=env_ids)

    def write_root_com_state_to_sim(self, root_state: torch.Tensor, env_ids: Sequence[int] | None = None):
        """Set the root center of mass state over selected environment indices into the simulation.

        The root state comprises of the cartesian position, quaternion orientation in (w, x, y, z), and linear
        and angular velocity. All the quantities are in the simulation frame.

        Args:
            root_state: Root state in simulation frame. Shape is (len(env_ids), 13).
            env_ids: Environment indices. If None, then all indices are used.
        """
        # set into simulation
        self.write_root_com_pose_to_sim(root_state[:, :7], env_ids=env_ids)
        self.write_root_com_velocity_to_sim(root_state[:, 7:], env_ids=env_ids)

    def write_root_link_state_to_sim(self, root_state: torch.Tensor, env_ids: Sequence[int] | None = None):
        """Set the root link state over selected environment indices into the simulation.

        The root state comprises of the cartesian position, quaternion orientation in (w, x, y, z), and linear
        and angular velocity. All the quantities are in the simulation frame.

        Args:
            root_state: Root state in simulation frame. Shape is (len(env_ids), 13).
            env_ids: Environment indices. If None, then all indices are used.
        """
        # set into simulation
        self.write_root_link_pose_to_sim(root_state[:, :7], env_ids=env_ids)
        self.write_root_link_velocity_to_sim(root_state[:, 7:], env_ids=env_ids)

    def write_root_pose_to_sim(self, root_pose: torch.Tensor, env_ids: Sequence[int] | None = None):
        """Set the root pose over selected environment indices into the simulation.

        The root pose comprises of the cartesian position and quaternion orientation in (w, x, y, z).

        Args:
            root_pose: Root poses in simulation frame. Shape is (len(env_ids), 7).
            env_ids: Environment indices. If None, then all indices are used.
        """
        # deprecation warning
        if not self._root_pose_dep_warn:
            omni.log.warn(
                "DeprecationWarning: Articluation.write_root_pos_to_sim will be removed in a future release. Please use"
                " write_root_link_pose_to_sim or write_root_com_pose_to_sim instead."
            )
            self._root_pose_dep_warn = True

        self.write_root_link_pose_to_sim(root_pose, env_ids)

    def write_root_link_pose_to_sim(self, root_pose: torch.Tensor, env_ids: Sequence[int] | None = None):
        """Set the root link pose over selected environment indices into the simulation.

        The root pose comprises of the cartesian position and quaternion orientation in (w, x, y, z).

        Args:
            root_pose: Root poses in simulation frame. Shape is (len(env_ids), 7).
            env_ids: Environment indices. If None, then all indices are used.
        """
        # resolve all indices
        physx_env_ids = env_ids
        if env_ids is None:
            env_ids = slice(None)
            physx_env_ids = self._ALL_INDICES
        # note: we need to do this here since tensors are not set into simulation until step.
        # set into internal buffers
<<<<<<< HEAD
        self._data.root_state_w[env_ids, :7] = root_pose
=======
        self._data.root_link_state_w[env_ids, :7] = root_pose.clone()
        self._data._ignore_dep_warn = True
        self._data.root_state_w[env_ids, :7] = self._data.root_link_state_w[env_ids, :7]
        self._data._ignore_dep_warn = False
>>>>>>> e956ddb7
        # convert root quaternion from wxyz to xyzw
        root_poses_xyzw = self._data.root_link_state_w[:, :7].clone()
        root_poses_xyzw[:, 3:] = math_utils.convert_quat(root_poses_xyzw[:, 3:], to="xyzw")
        # Need to invalidate the buffer to trigger the update with the new root pose.
        self._data._body_state_w.timestamp = -1.0
        self._data._body_link_state_w.timestamp = -1.0
        self._data._body_com_state_w.timestamp = -1.0
        # set into simulation
        self.root_physx_view.set_root_transforms(root_poses_xyzw, indices=physx_env_ids)

    def write_root_com_pose_to_sim(self, root_pose: torch.Tensor, env_ids: Sequence[int] | None = None):
        """Set the root center of mass pose over selected environment indices into the simulation.

        The root pose comprises of the cartesian position and quaternion orientation in (w, x, y, z).
        The orientation is the orientation of the principle axes of inertia.

        Args:
            root_pose: Root center of mass poses in simulation frame. Shape is (len(env_ids), 7).
            env_ids: Environment indices. If None, then all indices are used.
        """
        # resolve all indices
        physx_env_ids = env_ids
        if env_ids is None:
            env_ids = slice(None)
            physx_env_ids = self._ALL_INDICES

        com_pos = self.data.com_pos_b[env_ids, 0, :]
        com_quat = self.data.com_quat_b[env_ids, 0, :]

        root_link_pos, root_link_quat = math_utils.combine_frame_transforms(
            root_pose[..., :3],
            root_pose[..., 3:7],
            math_utils.quat_rotate(math_utils.quat_inv(com_quat), -com_pos),
            math_utils.quat_inv(com_quat),
        )

        root_link_pose = torch.cat((root_link_pos, root_link_quat), dim=-1)
        self.write_root_link_pose_to_sim(root_pose=root_link_pose, env_ids=physx_env_ids)

    def write_root_velocity_to_sim(self, root_velocity: torch.Tensor, env_ids: Sequence[int] | None = None):
        """Set the root center of mass velocity over selected environment indices into the simulation.

        The velocity comprises linear velocity (x, y, z) and angular velocity (x, y, z) in that order.
        NOTE: This sets the velocity of the root's center of mass rather than the roots frame.

        Args:
            root_velocity: Root center of mass velocities in simulation world frame. Shape is (len(env_ids), 6).
            env_ids: Environment indices. If None, then all indices are used.
        """
        # deprecation warning
        if not self._root_vel_dep_warn:
            omni.log.warn(
                "DeprecationWarning: Articluation.write_root_velocity_to_sim will be removed in a future release."
                " Please use write_root_link_velocity_to_sim or write_root_com_velocity_to_sim instead."
            )
            self._root_vel_dep_warn = True

        self.write_root_com_velocity_to_sim(root_velocity=root_velocity, env_ids=env_ids)

    def write_root_com_velocity_to_sim(self, root_velocity: torch.Tensor, env_ids: Sequence[int] | None = None):
        """Set the root center of mass velocity over selected environment indices into the simulation.

        The velocity comprises linear velocity (x, y, z) and angular velocity (x, y, z) in that order.
        NOTE: This sets the velocity of the root's center of mass rather than the roots frame.

        Args:
            root_velocity: Root center of mass velocities in simulation world frame. Shape is (len(env_ids), 6).
            env_ids: Environment indices. If None, then all indices are used.
        """

        # resolve all indices
        physx_env_ids = env_ids
        if env_ids is None:
            env_ids = slice(None)
            physx_env_ids = self._ALL_INDICES
        # note: we need to do this here since tensors are not set into simulation until step.
        # set into internal buffers
<<<<<<< HEAD
        self._data.root_state_w[env_ids, 7:] = root_velocity
=======
        self._data.root_com_state_w[env_ids, 7:] = root_velocity.clone()
        self._data._ignore_dep_warn = True
        self._data.root_state_w[env_ids, 7:] = self._data.root_com_state_w[env_ids, 7:]
        self._data._ignore_dep_warn = False
>>>>>>> e956ddb7
        self._data.body_acc_w[env_ids] = 0.0
        # set into simulation
        self.root_physx_view.set_root_velocities(self._data.root_com_state_w[:, 7:], indices=physx_env_ids)

    def write_root_link_velocity_to_sim(self, root_velocity: torch.Tensor, env_ids: Sequence[int] | None = None):
        """Set the root link velocity over selected environment indices into the simulation.

        The velocity comprises linear velocity (x, y, z) and angular velocity (x, y, z) in that order.
        NOTE: This sets the velocity of the root's frame rather than the roots center of mass.

        Args:
            root_velocity: Root frame velocities in simulation world frame. Shape is (len(env_ids), 6).
            env_ids: Environment indices. If None, then all indices are used.
        """
        # resolve all indices
        physx_env_ids = env_ids
        if env_ids is None:
            env_ids = slice(None)
            physx_env_ids = self._ALL_INDICES

        root_com_velocity = root_velocity.clone()
        quat = self.data.root_link_state_w[env_ids, 3:7]
        com_pos_b = self.data.com_pos_b[env_ids, 0, :]
        # transform given velocity to center of mass
        root_com_velocity[:, :3] += torch.linalg.cross(
            root_com_velocity[:, 3:], math_utils.quat_rotate(quat, com_pos_b), dim=-1
        )
        # write center of mass velocity to sim
        self.write_root_com_velocity_to_sim(root_velocity=root_com_velocity, env_ids=physx_env_ids)

    def write_joint_state_to_sim(
        self,
        position: torch.Tensor,
        velocity: torch.Tensor,
        joint_ids: Sequence[int] | slice | None = None,
        env_ids: Sequence[int] | slice | None = None,
    ):
        """Write joint positions and velocities to the simulation.

        Args:
            position: Joint positions. Shape is (len(env_ids), len(joint_ids)).
            velocity: Joint velocities. Shape is (len(env_ids), len(joint_ids)).
            joint_ids: The joint indices to set the targets for. Defaults to None (all joints).
            env_ids: The environment indices to set the targets for. Defaults to None (all environments).
        """
        # resolve indices
        physx_env_ids = env_ids
        if env_ids is None:
            env_ids = slice(None)
            physx_env_ids = self._ALL_INDICES
        if joint_ids is None:
            joint_ids = slice(None)
        # broadcast env_ids if needed to allow double indexing
        if env_ids != slice(None) and joint_ids != slice(None):
            env_ids = env_ids[:, None]
        # set into internal buffers
        self._data.joint_pos[env_ids, joint_ids] = position
        self._data.joint_vel[env_ids, joint_ids] = velocity
        self._data._previous_joint_vel[env_ids, joint_ids] = velocity
        # self._data.joint_acc[env_ids, joint_ids] = 0.0
        # Need to invalidate the buffer to trigger the update with the new root pose.
        self._data._body_state_w.timestamp = -1.0
        self._data._body_link_state_w.timestamp = -1.0
        self._data._body_com_state_w.timestamp = -1.0
        # set into simulation
        self.root_physx_view.set_dof_positions(self._data.joint_pos, indices=physx_env_ids)
        self.root_physx_view.set_dof_velocities(self._data.joint_vel, indices=physx_env_ids)

    def write_state_to_sim(self, state: dict, env_ids: Sequence[int] | None = None):
        """Write the state of the articulation to the simulation.

        Args:
            state: A dictionary containing the root and joint states.
            env_ids: Environment indices. If None, then all indices are used.
        """
        root_state, joint_state = state["root_state"], state["joint_state"]
        self.write_root_state_to_sim(root_state, env_ids)
        self.write_joint_state_to_sim(joint_state["position"], joint_state["velocity"], env_ids=env_ids)

        self.set_joint_position_target(joint_state["position_target"], env_ids=env_ids)
        self.set_joint_velocity_target(joint_state["velocity_target"], env_ids=env_ids)
        self.set_joint_effort_target(joint_state["effort_target"], env_ids=env_ids)
        self.write_data_to_sim()

    def write_joint_stiffness_to_sim(
        self,
        stiffness: torch.Tensor | float,
        joint_ids: Sequence[int] | slice | None = None,
        env_ids: Sequence[int] | None = None,
    ):
        """Write joint stiffness into the simulation.

        Args:
            stiffness: Joint stiffness. Shape is (len(env_ids), len(joint_ids)).
            joint_ids: The joint indices to set the stiffness for. Defaults to None (all joints).
            env_ids: The environment indices to set the stiffness for. Defaults to None (all environments).
        """
        # note: This function isn't setting the values for actuator models. (#128)
        # resolve indices
        physx_env_ids = env_ids
        if env_ids is None:
            env_ids = slice(None)
            physx_env_ids = self._ALL_INDICES
        if joint_ids is None:
            joint_ids = slice(None)
        # broadcast env_ids if needed to allow double indexing
        if env_ids != slice(None) and joint_ids != slice(None):
            env_ids = env_ids[:, None]
        # set into internal buffers
        self._data.joint_stiffness[env_ids, joint_ids] = stiffness
        # set into simulation
        self.root_physx_view.set_dof_stiffnesses(self._data.joint_stiffness.cpu(), indices=physx_env_ids.cpu())

    def write_joint_damping_to_sim(
        self,
        damping: torch.Tensor | float,
        joint_ids: Sequence[int] | slice | None = None,
        env_ids: Sequence[int] | None = None,
    ):
        """Write joint damping into the simulation.

        Args:
            damping: Joint damping. Shape is (len(env_ids), len(joint_ids)).
            joint_ids: The joint indices to set the damping for.
                Defaults to None (all joints).
            env_ids: The environment indices to set the damping for.
                Defaults to None (all environments).
        """
        # note: This function isn't setting the values for actuator models. (#128)
        # resolve indices
        physx_env_ids = env_ids
        if env_ids is None:
            env_ids = slice(None)
            physx_env_ids = self._ALL_INDICES
        if joint_ids is None:
            joint_ids = slice(None)
        # broadcast env_ids if needed to allow double indexing
        if env_ids != slice(None) and joint_ids != slice(None):
            env_ids = env_ids[:, None]
        # set into internal buffers
        self._data.joint_damping[env_ids, joint_ids] = damping
        # set into simulation
        self.root_physx_view.set_dof_dampings(self._data.joint_damping.cpu(), indices=physx_env_ids.cpu())

    def write_joint_velocity_limit_to_sim(
        self,
        limits: torch.Tensor | float,
        joint_ids: Sequence[int] | slice | None = None,
        env_ids: Sequence[int] | None = None,
    ):
        """Write joint max velocity to the simulation.

        Args:
            limits: Joint max velocity. Shape is (len(env_ids), len(joint_ids)).
            joint_ids: The joint indices to set the max velocity for. Defaults to None (all joints).
            env_ids: The environment indices to set the max velocity for. Defaults to None (all environments).
        """
        # resolve indices
        physx_env_ids = env_ids
        if env_ids is None:
            env_ids = slice(None)
            physx_env_ids = self._ALL_INDICES
        if joint_ids is None:
            joint_ids = slice(None)
        # broadcast env_ids if needed to allow double indexing
        if env_ids != slice(None) and joint_ids != slice(None):
            env_ids = env_ids[:, None]
        # move tensor to cpu if needed
        if isinstance(limits, torch.Tensor):
            limits = limits.to(self.device)

        # set into internal buffers
        self._data.joint_velocity_limits = self.root_physx_view.get_dof_max_velocities().to(self.device)
        self._data.joint_velocity_limits[env_ids, joint_ids] = limits
        # set into simulation
        self.root_physx_view.set_dof_max_velocities(self._data.joint_velocity_limits.cpu(), indices=physx_env_ids.cpu())

    def write_joint_effort_limit_to_sim(
        self,
        limits: torch.Tensor | float,
        joint_ids: Sequence[int] | slice | None = None,
        env_ids: Sequence[int] | None = None,
    ):
        """Write joint effort limits into the simulation.

        Args:
            limits: Joint torque limits. Shape is (len(env_ids), len(joint_ids)).
            joint_ids: The joint indices to set the joint torque limits for. Defaults to None (all joints).
            env_ids: The environment indices to set the joint torque limits for. Defaults to None (all environments).
        """
        # note: This function isn't setting the values for actuator models. (#128)
        # resolve indices
        physx_env_ids = env_ids
        if env_ids is None:
            env_ids = slice(None)
            physx_env_ids = self._ALL_INDICES
        if joint_ids is None:
            joint_ids = slice(None)
        # broadcast env_ids if needed to allow double indexing
        if env_ids != slice(None) and joint_ids != slice(None):
            env_ids = env_ids[:, None]
        # move tensor to cpu if needed
        if isinstance(limits, torch.Tensor):
            limits = limits.cpu()
        # set into internal buffers
        torque_limit_all = self.root_physx_view.get_dof_max_forces()
        torque_limit_all[env_ids, joint_ids] = limits
        # set into simulation
        self.root_physx_view.set_dof_max_forces(torque_limit_all.cpu(), indices=physx_env_ids.cpu())

    def write_joint_armature_to_sim(
        self,
        armature: torch.Tensor | float,
        joint_ids: Sequence[int] | slice | None = None,
        env_ids: Sequence[int] | None = None,
    ):
        """Write joint armature into the simulation.

        Args:
            armature: Joint armature. Shape is (len(env_ids), len(joint_ids)).
            joint_ids: The joint indices to set the joint torque limits for. Defaults to None (all joints).
            env_ids: The environment indices to set the joint torque limits for. Defaults to None (all environments).
        """
        # resolve indices
        physx_env_ids = env_ids
        if env_ids is None:
            env_ids = slice(None)
            physx_env_ids = self._ALL_INDICES
        if joint_ids is None:
            joint_ids = slice(None)
        # broadcast env_ids if needed to allow double indexing
        if env_ids != slice(None) and joint_ids != slice(None):
            env_ids = env_ids[:, None]
        # set into internal buffers
        self._data.joint_armature[env_ids, joint_ids] = armature
        # set into simulation
        self.root_physx_view.set_dof_armatures(self._data.joint_armature.cpu(), indices=physx_env_ids.cpu())

    def write_joint_friction_to_sim(
        self,
        joint_friction: torch.Tensor | float,
        joint_ids: Sequence[int] | slice | None = None,
        env_ids: Sequence[int] | None = None,
    ):
        """Write joint friction into the simulation.

        Args:
            joint_friction: Joint friction. Shape is (len(env_ids), len(joint_ids)).
            joint_ids: The joint indices to set the joint torque limits for. Defaults to None (all joints).
            env_ids: The environment indices to set the joint torque limits for. Defaults to None (all environments).
        """
        # resolve indices
        physx_env_ids = env_ids
        if env_ids is None:
            env_ids = slice(None)
            physx_env_ids = self._ALL_INDICES
        if joint_ids is None:
            joint_ids = slice(None)
        # broadcast env_ids if needed to allow double indexing
        if env_ids != slice(None) and joint_ids != slice(None):
            env_ids = env_ids[:, None]
        # set into internal buffers
        self._data.joint_friction[env_ids, joint_ids] = joint_friction
        # set into simulation
        self.root_physx_view.set_dof_friction_coefficients(self._data.joint_friction.cpu(), indices=physx_env_ids.cpu())

    def write_joint_limits_to_sim(
        self,
        limits: torch.Tensor | float,
        joint_ids: Sequence[int] | slice | None = None,
        env_ids: Sequence[int] | None = None,
    ):
        """Write joint limits into the simulation.

        Args:
            limits: Joint limits. Shape is (len(env_ids), len(joint_ids), 2).
            joint_ids: The joint indices to set the limits for. Defaults to None (all joints).
            env_ids: The environment indices to set the limits for. Defaults to None (all environments).
        """
        # note: This function isn't setting the values for actuator models. (#128)
        # resolve indices
        physx_env_ids = env_ids
        if env_ids is None:
            env_ids = slice(None)
            physx_env_ids = self._ALL_INDICES
        if joint_ids is None:
            joint_ids = slice(None)
        # broadcast env_ids if needed to allow double indexing
        if env_ids != slice(None) and joint_ids != slice(None):
            env_ids = env_ids[:, None]
        # set into internal buffers
        self._data.joint_limits[env_ids, joint_ids] = limits
        # update default joint pos to stay within the new limits
        if torch.any(
            (self._data.default_joint_pos[env_ids, joint_ids] < limits[..., 0])
            | (self._data.default_joint_pos[env_ids, joint_ids] > limits[..., 1])
        ):
            self._data.default_joint_pos[env_ids, joint_ids] = torch.clamp(
                self._data.default_joint_pos[env_ids, joint_ids], limits[..., 0], limits[..., 1]
            )
            omni.log.warn(
                "Some default joint positions are outside of the range of the new joint limits. Default joint positions"
                " will be clamped to be within the new joint limits."
            )
        # set into simulation
        self.root_physx_view.set_dof_limits(self._data.joint_limits.cpu(), indices=physx_env_ids.cpu())

    """
    Operations - Setters.
    """

    def set_external_force_and_torque(
        self,
        forces: torch.Tensor,
        torques: torch.Tensor,
        body_ids: Sequence[int] | slice | None = None,
        env_ids: Sequence[int] | None = None,
    ):
        """Set external force and torque to apply on the asset's bodies in their local frame.

        For many applications, we want to keep the applied external force on rigid bodies constant over a period of
        time (for instance, during the policy control). This function allows us to store the external force and torque
        into buffers which are then applied to the simulation at every step.

        .. caution::
            If the function is called with empty forces and torques, then this function disables the application
            of external wrench to the simulation.

            .. code-block:: python

                # example of disabling external wrench
                asset.set_external_force_and_torque(forces=torch.zeros(0, 3), torques=torch.zeros(0, 3))

        .. note::
            This function does not apply the external wrench to the simulation. It only fills the buffers with
            the desired values. To apply the external wrench, call the :meth:`write_data_to_sim` function
            right before the simulation step.

        Args:
            forces: External forces in bodies' local frame. Shape is (len(env_ids), len(body_ids), 3).
            torques: External torques in bodies' local frame. Shape is (len(env_ids), len(body_ids), 3).
            body_ids: Body indices to apply external wrench to. Defaults to None (all bodies).
            env_ids: Environment indices to apply external wrench to. Defaults to None (all instances).
        """
        if forces.any() or torques.any():
            self.has_external_wrench = True
            # resolve all indices
            # -- env_ids
            if env_ids is None:
                env_ids = self._ALL_INDICES
            elif not isinstance(env_ids, torch.Tensor):
                env_ids = torch.tensor(env_ids, dtype=torch.long, device=self.device)
            # -- body_ids
            if body_ids is None:
                body_ids = torch.arange(self.num_bodies, dtype=torch.long, device=self.device)
            elif isinstance(body_ids, slice):
                body_ids = torch.arange(self.num_bodies, dtype=torch.long, device=self.device)[body_ids]
            elif not isinstance(body_ids, torch.Tensor):
                body_ids = torch.tensor(body_ids, dtype=torch.long, device=self.device)

            # note: we need to do this complicated indexing since torch doesn't support multi-indexing
            # create global body indices from env_ids and env_body_ids
            # (env_id * total_bodies_per_env) + body_id
            indices = body_ids.repeat(len(env_ids), 1) + env_ids.unsqueeze(1) * self.num_bodies
            indices = indices.view(-1)
            # set into internal buffers
            # note: these are applied in the write_to_sim function
            self._external_force_b.flatten(0, 1)[indices] = forces.flatten(0, 1)
            self._external_torque_b.flatten(0, 1)[indices] = torques.flatten(0, 1)
        else:
            self.has_external_wrench = False

    def set_joint_position_target(
        self, target: torch.Tensor, joint_ids: Sequence[int] | slice | None = None, env_ids: Sequence[int] | None = None
    ):
        """Set joint position targets into internal buffers.

        .. note::
            This function does not apply the joint targets to the simulation. It only fills the buffers with
            the desired values. To apply the joint targets, call the :meth:`write_data_to_sim` function.

        Args:
            target: Joint position targets. Shape is (len(env_ids), len(joint_ids)).
            joint_ids: The joint indices to set the targets for. Defaults to None (all joints).
            env_ids: The environment indices to set the targets for. Defaults to None (all environments).
        """
        # resolve indices
        if env_ids is None:
            env_ids = slice(None)
        if joint_ids is None:
            joint_ids = slice(None)
        # broadcast env_ids if needed to allow double indexing
        if env_ids != slice(None) and joint_ids != slice(None):
            env_ids = env_ids[:, None]
        # set targets
        self._data.joint_pos_target[env_ids, joint_ids] = target

    def set_joint_velocity_target(
        self, target: torch.Tensor, joint_ids: Sequence[int] | slice | None = None, env_ids: Sequence[int] | None = None
    ):
        """Set joint velocity targets into internal buffers.

        .. note::
            This function does not apply the joint targets to the simulation. It only fills the buffers with
            the desired values. To apply the joint targets, call the :meth:`write_data_to_sim` function.

        Args:
            target: Joint velocity targets. Shape is (len(env_ids), len(joint_ids)).
            joint_ids: The joint indices to set the targets for. Defaults to None (all joints).
            env_ids: The environment indices to set the targets for. Defaults to None (all environments).
        """
        # resolve indices
        if env_ids is None:
            env_ids = slice(None)
        if joint_ids is None:
            joint_ids = slice(None)
        # broadcast env_ids if needed to allow double indexing
        if env_ids != slice(None) and joint_ids != slice(None):
            env_ids = env_ids[:, None]
        # set targets
        self._data.joint_vel_target[env_ids, joint_ids] = target

    def set_joint_effort_target(
        self, target: torch.Tensor, joint_ids: Sequence[int] | slice | None = None, env_ids: Sequence[int] | None = None
    ):
        """Set joint efforts into internal buffers.

        .. note::
            This function does not apply the joint targets to the simulation. It only fills the buffers with
            the desired values. To apply the joint targets, call the :meth:`write_data_to_sim` function.

        Args:
            target: Joint effort targets. Shape is (len(env_ids), len(joint_ids)).
            joint_ids: The joint indices to set the targets for. Defaults to None (all joints).
            env_ids: The environment indices to set the targets for. Defaults to None (all environments).
        """
        # resolve indices
        if env_ids is None:
            env_ids = slice(None)
        if joint_ids is None:
            joint_ids = slice(None)
        # broadcast env_ids if needed to allow double indexing
        if env_ids != slice(None) and joint_ids != slice(None):
            env_ids = env_ids[:, None]
        # set targets

        self._data.joint_effort_target[env_ids, joint_ids] = target

    """
    Operations - Tendons.
    """

    def set_fixed_tendon_stiffness(
        self,
        stiffness: torch.Tensor,
        fixed_tendon_ids: Sequence[int] | slice | None = None,
        env_ids: Sequence[int] | None = None,
    ):
        """Set fixed tendon stiffness into internal buffers.

        .. note::
            This function does not apply the tendon stiffness to the simulation. It only fills the buffers with
            the desired values. To apply the tendon stiffness, call the :meth:`write_fixed_tendon_properties_to_sim` function.

        Args:
            stiffness: Fixed tendon stiffness. Shape is (len(env_ids), len(fixed_tendon_ids)).
            fixed_tendon_ids: The tendon indices to set the stiffness for. Defaults to None (all fixed tendons).
            env_ids: The environment indices to set the stiffness for. Defaults to None (all environments).
        """
        # resolve indices
        if env_ids is None:
            env_ids = slice(None)
        if fixed_tendon_ids is None:
            fixed_tendon_ids = slice(None)
        if env_ids != slice(None) and fixed_tendon_ids != slice(None):
            env_ids = env_ids[:, None]
        # set stiffness
        self._data.fixed_tendon_stiffness[env_ids, fixed_tendon_ids] = stiffness

    def set_fixed_tendon_damping(
        self,
        damping: torch.Tensor,
        fixed_tendon_ids: Sequence[int] | slice | None = None,
        env_ids: Sequence[int] | None = None,
    ):
        """Set fixed tendon damping into internal buffers.

        .. note::
            This function does not apply the tendon damping to the simulation. It only fills the buffers with
            the desired values. To apply the tendon damping, call the :meth:`write_fixed_tendon_properties_to_sim` function.

        Args:
            damping: Fixed tendon damping. Shape is (len(env_ids), len(fixed_tendon_ids)).
            fixed_tendon_ids: The tendon indices to set the damping for. Defaults to None (all fixed tendons).
            env_ids: The environment indices to set the damping for. Defaults to None (all environments).
        """
        # resolve indices
        if env_ids is None:
            env_ids = slice(None)
        if fixed_tendon_ids is None:
            fixed_tendon_ids = slice(None)
        if env_ids != slice(None) and fixed_tendon_ids != slice(None):
            env_ids = env_ids[:, None]
        # set damping
        self._data.fixed_tendon_damping[env_ids, fixed_tendon_ids] = damping

    def set_fixed_tendon_limit_stiffness(
        self,
        limit_stiffness: torch.Tensor,
        fixed_tendon_ids: Sequence[int] | slice | None = None,
        env_ids: Sequence[int] | None = None,
    ):
        """Set fixed tendon limit stiffness efforts into internal buffers.

        .. note::
            This function does not apply the tendon limit stiffness to the simulation. It only fills the buffers with
            the desired values. To apply the tendon limit stiffness, call the :meth:`write_fixed_tendon_properties_to_sim` function.

        Args:
            limit_stiffness: Fixed tendon limit stiffness. Shape is (len(env_ids), len(fixed_tendon_ids)).
            fixed_tendon_ids: The tendon indices to set the limit stiffness for. Defaults to None (all fixed tendons).
            env_ids: The environment indices to set the limit stiffness for. Defaults to None (all environments).
        """
        # resolve indices
        if env_ids is None:
            env_ids = slice(None)
        if fixed_tendon_ids is None:
            fixed_tendon_ids = slice(None)
        if env_ids != slice(None) and fixed_tendon_ids != slice(None):
            env_ids = env_ids[:, None]
        # set limit_stiffness
        self._data.fixed_tendon_limit_stiffness[env_ids, fixed_tendon_ids] = limit_stiffness

    def set_fixed_tendon_limit(
        self,
        limit: torch.Tensor,
        fixed_tendon_ids: Sequence[int] | slice | None = None,
        env_ids: Sequence[int] | None = None,
    ):
        """Set fixed tendon limit efforts into internal buffers.

        .. note::
             This function does not apply the tendon limit to the simulation. It only fills the buffers with
             the desired values. To apply the tendon limit, call the :meth:`write_fixed_tendon_properties_to_sim` function.

         Args:
             limit: Fixed tendon limit. Shape is (len(env_ids), len(fixed_tendon_ids)).
             fixed_tendon_ids: The tendon indices to set the limit for. Defaults to None (all fixed tendons).
             env_ids: The environment indices to set the limit for. Defaults to None (all environments).
        """
        # resolve indices
        if env_ids is None:
            env_ids = slice(None)
        if fixed_tendon_ids is None:
            fixed_tendon_ids = slice(None)
        if env_ids != slice(None) and fixed_tendon_ids != slice(None):
            env_ids = env_ids[:, None]
        # set limit
        self._data.fixed_tendon_limit[env_ids, fixed_tendon_ids] = limit

    def set_fixed_tendon_rest_length(
        self,
        rest_length: torch.Tensor,
        fixed_tendon_ids: Sequence[int] | slice | None = None,
        env_ids: Sequence[int] | None = None,
    ):
        """Set fixed tendon rest length efforts into internal buffers.

        .. note::
            This function does not apply the tendon rest length to the simulation. It only fills the buffers with
            the desired values. To apply the tendon rest length, call the :meth:`write_fixed_tendon_properties_to_sim` function.

        Args:
            rest_length: Fixed tendon rest length. Shape is (len(env_ids), len(fixed_tendon_ids)).
            fixed_tendon_ids: The tendon indices to set the rest length for. Defaults to None (all fixed tendons).
            env_ids: The environment indices to set the rest length for. Defaults to None (all environments).
        """
        # resolve indices
        if env_ids is None:
            env_ids = slice(None)
        if fixed_tendon_ids is None:
            fixed_tendon_ids = slice(None)
        if env_ids != slice(None) and fixed_tendon_ids != slice(None):
            env_ids = env_ids[:, None]
        # set rest_length
        self._data.fixed_tendon_rest_length[env_ids, fixed_tendon_ids] = rest_length

    def set_fixed_tendon_offset(
        self,
        offset: torch.Tensor,
        fixed_tendon_ids: Sequence[int] | slice | None = None,
        env_ids: Sequence[int] | None = None,
    ):
        """Set fixed tendon offset efforts into internal buffers.

        .. note::
            This function does not apply the tendon offset to the simulation. It only fills the buffers with
            the desired values. To apply the tendon offset, call the :meth:`write_fixed_tendon_properties_to_sim` function.

        Args:
            offset: Fixed tendon offset. Shape is (len(env_ids), len(fixed_tendon_ids)).
            fixed_tendon_ids: The tendon indices to set the offset for. Defaults to None (all fixed tendons).
            env_ids: The environment indices to set the offset for. Defaults to None (all environments).
        """
        # resolve indices
        if env_ids is None:
            env_ids = slice(None)
        if fixed_tendon_ids is None:
            fixed_tendon_ids = slice(None)
        if env_ids != slice(None) and fixed_tendon_ids != slice(None):
            env_ids = env_ids[:, None]
        # set offset
        self._data.fixed_tendon_offset[env_ids, fixed_tendon_ids] = offset

    def write_fixed_tendon_properties_to_sim(
        self,
        fixed_tendon_ids: Sequence[int] | slice | None = None,
        env_ids: Sequence[int] | None = None,
    ):
        """Write fixed tendon properties into the simulation.

        Args:
            fixed_tendon_ids: The fixed tendon indices to set the limits for. Defaults to None (all fixed tendons).
            env_ids: The environment indices to set the limits for. Defaults to None (all environments).
        """
        # resolve indices
        physx_env_ids = env_ids
        if env_ids is None:
            physx_env_ids = self._ALL_INDICES
        if fixed_tendon_ids is None:
            fixed_tendon_ids = slice(None)

        # set into simulation
        self.root_physx_view.set_fixed_tendon_properties(
            self._data.fixed_tendon_stiffness,
            self._data.fixed_tendon_damping,
            self._data.fixed_tendon_limit_stiffness,
            self._data.fixed_tendon_limit,
            self._data.fixed_tendon_rest_length,
            self._data.fixed_tendon_offset,
            indices=physx_env_ids,
        )

    """
    Internal helper.
    """

    def _initialize_impl(self):
        # create simulation view
        self._physics_sim_view = physx.create_simulation_view(self._backend)
        self._physics_sim_view.set_subspace_roots("/")
        # obtain the first prim in the regex expression (all others are assumed to be a copy of this)
        template_prim = sim_utils.find_first_matching_prim(self.cfg.prim_path)
        if template_prim is None:
            raise RuntimeError(f"Failed to find prim for expression: '{self.cfg.prim_path}'.")
        template_prim_path = template_prim.GetPath().pathString

        # find articulation root prims
        root_prims = sim_utils.get_all_matching_child_prims(
            template_prim_path, predicate=lambda prim: prim.HasAPI(UsdPhysics.ArticulationRootAPI)
        )
        if len(root_prims) == 0:
            raise RuntimeError(
                f"Failed to find an articulation when resolving '{self.cfg.prim_path}'."
                " Please ensure that the prim has 'USD ArticulationRootAPI' applied."
            )
        if len(root_prims) > 1:
            raise RuntimeError(
                f"Failed to find a single articulation when resolving '{self.cfg.prim_path}'."
                f" Found multiple '{root_prims}' under '{template_prim_path}'."
                " Please ensure that there is only one articulation in the prim path tree."
            )

        # resolve articulation root prim back into regex expression
        root_prim_path = root_prims[0].GetPath().pathString
        root_prim_path_expr = self.cfg.prim_path + root_prim_path[len(template_prim_path) :]
        # -- articulation
        self._root_physx_view = self._physics_sim_view.create_articulation_view(root_prim_path_expr.replace(".*", "*"))

        # check if the articulation was created
        if self._root_physx_view._backend is None:
            raise RuntimeError(f"Failed to create articulation at: {self.cfg.prim_path}. Please check PhysX logs.")

        # log information about the articulation
        omni.log.info(f"Articulation initialized at: {self.cfg.prim_path} with root '{root_prim_path_expr}'.")
        omni.log.info(f"Is fixed root: {self.is_fixed_base}")
        omni.log.info(f"Number of bodies: {self.num_bodies}")
        omni.log.info(f"Body names: {self.body_names}")
        omni.log.info(f"Number of joints: {self.num_joints}")
        omni.log.info(f"Joint names: {self.joint_names}")
        omni.log.info(f"Number of fixed tendons: {self.num_fixed_tendons}")

        # container for data access
        self._data = ArticulationData(self.root_physx_view, self.device)

        # create buffers
        self._create_buffers()
        # process configuration
        self._process_cfg()
        self._process_actuators_cfg()
        self._process_fixed_tendons()
        # validate configuration
        self._validate_cfg()
        # update the robot data
        self.update(0.0)
        # log joint information
        self._log_articulation_joint_info()

    def _create_buffers(self):
        # constants
        self._ALL_INDICES = torch.arange(self.num_instances, dtype=torch.long, device=self.device)

        # external forces and torques
        self.has_external_wrench = False
        self._external_force_b = torch.zeros((self.num_instances, self.num_bodies, 3), device=self.device)
        self._external_torque_b = torch.zeros_like(self._external_force_b)

        # asset data
        # -- properties
        self._data.joint_names = self.joint_names
        self._data.body_names = self.body_names

        # -- bodies
        self._data.default_mass = self.root_physx_view.get_masses().clone()
        self._data.default_inertia = self.root_physx_view.get_inertias().clone()

        # -- default joint state
        self._data.default_joint_pos = torch.zeros(self.num_instances, self.num_joints, device=self.device)
        self._data.default_joint_vel = torch.zeros_like(self._data.default_joint_pos)

        # -- joint commands
        self._data.joint_pos_target = torch.zeros_like(self._data.default_joint_pos)
        self._data.joint_vel_target = torch.zeros_like(self._data.default_joint_pos)
        self._data.joint_effort_target = torch.zeros_like(self._data.default_joint_pos)
        self._data.joint_stiffness = torch.zeros_like(self._data.default_joint_pos)
        self._data.joint_damping = torch.zeros_like(self._data.default_joint_pos)
        self._data.joint_armature = torch.zeros_like(self._data.default_joint_pos)
        self._data.joint_friction = torch.zeros_like(self._data.default_joint_pos)
        self._data.joint_limits = torch.zeros(self.num_instances, self.num_joints, 2, device=self.device)

        # -- joint commands (explicit)
        self._data.computed_torque = torch.zeros_like(self._data.default_joint_pos)
        self._data.applied_torque = torch.zeros_like(self._data.default_joint_pos)

        # -- tendons
        if self.num_fixed_tendons > 0:
            self._data.fixed_tendon_stiffness = torch.zeros(
                self.num_instances, self.num_fixed_tendons, device=self.device
            )
            self._data.fixed_tendon_damping = torch.zeros(
                self.num_instances, self.num_fixed_tendons, device=self.device
            )
            self._data.fixed_tendon_limit_stiffness = torch.zeros(
                self.num_instances, self.num_fixed_tendons, device=self.device
            )
            self._data.fixed_tendon_limit = torch.zeros(
                self.num_instances, self.num_fixed_tendons, 2, device=self.device
            )
            self._data.fixed_tendon_rest_length = torch.zeros(
                self.num_instances, self.num_fixed_tendons, device=self.device
            )
            self._data.fixed_tendon_offset = torch.zeros(self.num_instances, self.num_fixed_tendons, device=self.device)

        # -- other data
        self._data.soft_joint_pos_limits = torch.zeros(self.num_instances, self.num_joints, 2, device=self.device)
        self._data.soft_joint_vel_limits = torch.zeros(self.num_instances, self.num_joints, device=self.device)
        self._data.gear_ratio = torch.ones(self.num_instances, self.num_joints, device=self.device)

        # -- initialize default buffers related to joint properties
        self._data.default_joint_stiffness = torch.zeros(self.num_instances, self.num_joints, device=self.device)
        self._data.default_joint_damping = torch.zeros(self.num_instances, self.num_joints, device=self.device)
        self._data.default_joint_armature = torch.zeros(self.num_instances, self.num_joints, device=self.device)
        self._data.default_joint_friction = torch.zeros(self.num_instances, self.num_joints, device=self.device)
        self._data.default_joint_limits = torch.zeros(self.num_instances, self.num_joints, 2, device=self.device)

        # -- initialize default buffers related to fixed tendon properties
        if self.num_fixed_tendons > 0:
            self._data.default_fixed_tendon_stiffness = torch.zeros(
                self.num_instances, self.num_fixed_tendons, device=self.device
            )
            self._data.default_fixed_tendon_damping = torch.zeros(
                self.num_instances, self.num_fixed_tendons, device=self.device
            )
            self._data.default_fixed_tendon_limit_stiffness = torch.zeros(
                self.num_instances, self.num_fixed_tendons, device=self.device
            )
            self._data.default_fixed_tendon_limit = torch.zeros(
                self.num_instances, self.num_fixed_tendons, 2, device=self.device
            )
            self._data.default_fixed_tendon_rest_length = torch.zeros(
                self.num_instances, self.num_fixed_tendons, device=self.device
            )
            self._data.default_fixed_tendon_offset = torch.zeros(
                self.num_instances, self.num_fixed_tendons, device=self.device
            )

        # soft joint position limits (recommended not to be too close to limits).
        joint_pos_limits = self.root_physx_view.get_dof_limits()
        joint_pos_mean = (joint_pos_limits[..., 0] + joint_pos_limits[..., 1]) / 2
        joint_pos_range = joint_pos_limits[..., 1] - joint_pos_limits[..., 0]
        soft_limit_factor = self.cfg.soft_joint_pos_limit_factor
        # add to data
        self._data.soft_joint_pos_limits[..., 0] = joint_pos_mean - 0.5 * joint_pos_range * soft_limit_factor
        self._data.soft_joint_pos_limits[..., 1] = joint_pos_mean + 0.5 * joint_pos_range * soft_limit_factor

        # create buffers to store processed actions from actuator models
        self._joint_pos_target_sim = torch.zeros_like(self._data.joint_pos_target)
        self._joint_vel_target_sim = torch.zeros_like(self._data.joint_pos_target)
        self._joint_effort_target_sim = torch.zeros_like(self._data.joint_pos_target)

    def _process_cfg(self):
        """Post processing of configuration parameters."""
        # default state
        # -- root state
        # note: we cast to tuple to avoid torch/numpy type mismatch.
        default_root_state = (
            tuple(self.cfg.init_state.pos)
            + tuple(self.cfg.init_state.rot)
            + tuple(self.cfg.init_state.lin_vel)
            + tuple(self.cfg.init_state.ang_vel)
        )
        default_root_state = torch.tensor(default_root_state, dtype=torch.float, device=self.device)
        self._data.default_root_state = default_root_state.repeat(self.num_instances, 1)
        # -- joint state
        # joint pos
        indices_list, _, values_list = string_utils.resolve_matching_names_values(
            self.cfg.init_state.joint_pos, self.joint_names
        )
        self._data.default_joint_pos[:, indices_list] = torch.tensor(values_list, device=self.device)
        # joint vel
        indices_list, _, values_list = string_utils.resolve_matching_names_values(
            self.cfg.init_state.joint_vel, self.joint_names
        )
        self._data.default_joint_vel[:, indices_list] = torch.tensor(values_list, device=self.device)

        # -- joint limits
        self._data.default_joint_limits = self.root_physx_view.get_dof_limits().to(device=self.device).clone()
        self._data.joint_limits = self._data.default_joint_limits.clone()

    """
    Internal simulation callbacks.
    """

    def _invalidate_initialize_callback(self, event):
        """Invalidates the scene elements."""
        # call parent
        super()._invalidate_initialize_callback(event)
        # set all existing views to None to invalidate them
        self._physics_sim_view = None
        self._root_physx_view = None

    """
    Internal helpers -- Actuators.
    """

    def _process_actuators_cfg(self):
        """Process and apply articulation joint properties."""
        # create actuators
        self.actuators = dict()
        # flag for implicit actuators
        # if this is false, we by-pass certain checks when doing actuator-related operations
        self._has_implicit_actuators = False

        # cache the values coming from the usd
        self._data.default_joint_stiffness = self.root_physx_view.get_dof_stiffnesses().to(self.device).clone()
        self._data.default_joint_damping = self.root_physx_view.get_dof_dampings().to(self.device).clone()
        self._data.default_joint_armature = self.root_physx_view.get_dof_armatures().to(self.device).clone()
        self._data.default_joint_friction = self.root_physx_view.get_dof_friction_coefficients().to(self.device).clone()

        # iterate over all actuator configurations
        for actuator_name, actuator_cfg in self.cfg.actuators.items():
            # type annotation for type checkers
            actuator_cfg: ActuatorBaseCfg
            # create actuator group
            joint_ids, joint_names = self.find_joints(actuator_cfg.joint_names_expr)
            # check if any joints are found
            if len(joint_names) == 0:
                raise ValueError(
                    f"No joints found for actuator group: {actuator_name} with joint name expression:"
                    f" {actuator_cfg.joint_names_expr}."
                )
            # create actuator collection
            # note: for efficiency avoid indexing when over all indices
            actuator: ActuatorBase = actuator_cfg.class_type(
                cfg=actuator_cfg,
                joint_names=joint_names,
                joint_ids=(
                    slice(None) if len(joint_names) == self.num_joints else torch.tensor(joint_ids, device=self.device)
                ),
                num_envs=self.num_instances,
                device=self.device,
                stiffness=self._data.default_joint_stiffness[:, joint_ids],
                damping=self._data.default_joint_damping[:, joint_ids],
                armature=self._data.default_joint_armature[:, joint_ids],
                friction=self._data.default_joint_friction[:, joint_ids],
                effort_limit=self.root_physx_view.get_dof_max_forces().to(self.device).clone()[:, joint_ids],
                velocity_limit=self.root_physx_view.get_dof_max_velocities().to(self.device).clone()[:, joint_ids],
            )
            # log information on actuator groups
            omni.log.info(
                f"Actuator collection: {actuator_name} with model '{actuator_cfg.class_type.__name__}' and"
                f" joint names: {joint_names} [{joint_ids}]."
            )
            # store actuator group
            self.actuators[actuator_name] = actuator
            # set the passed gains and limits into the simulation
            if isinstance(actuator, ImplicitActuator):
                self._has_implicit_actuators = True
                # the gains and limits are set into the simulation since actuator model is implicit
                self.write_joint_stiffness_to_sim(actuator.stiffness, joint_ids=actuator.joint_indices)
                self.write_joint_damping_to_sim(actuator.damping, joint_ids=actuator.joint_indices)
                self.write_joint_effort_limit_to_sim(actuator.effort_limit, joint_ids=actuator.joint_indices)
                self.write_joint_velocity_limit_to_sim(actuator.velocity_limit, joint_ids=actuator.joint_indices)
                self.write_joint_armature_to_sim(actuator.armature, joint_ids=actuator.joint_indices)
                self.write_joint_friction_to_sim(actuator.friction, joint_ids=actuator.joint_indices)
            else:
                # the gains and limits are processed by the actuator model
                # we set gains to zero, and torque limit to a high value in simulation to avoid any interference
                self.write_joint_stiffness_to_sim(0.0, joint_ids=actuator.joint_indices)
                self.write_joint_damping_to_sim(0.0, joint_ids=actuator.joint_indices)
                self.write_joint_effort_limit_to_sim(1.0e9, joint_ids=actuator.joint_indices)
                self.write_joint_velocity_limit_to_sim(actuator.velocity_limit, joint_ids=actuator.joint_indices)
                self.write_joint_armature_to_sim(actuator.armature, joint_ids=actuator.joint_indices)
                self.write_joint_friction_to_sim(actuator.friction, joint_ids=actuator.joint_indices)
            # Store the actual default stiffness and damping values for explicit and implicit actuators (not written the sim)
            self._data.default_joint_stiffness[:, actuator.joint_indices] = actuator.stiffness
            self._data.default_joint_damping[:, actuator.joint_indices] = actuator.damping

        # perform some sanity checks to ensure actuators are prepared correctly
        total_act_joints = sum(actuator.num_joints for actuator in self.actuators.values())
        if total_act_joints != (self.num_joints - self.num_fixed_tendons):
            omni.log.warn(
                "Not all actuators are configured! Total number of actuated joints not equal to number of"
                f" joints available: {total_act_joints} != {self.num_joints - self.num_fixed_tendons}."
            )

    def _process_fixed_tendons(self):
        """Process fixed tendons."""
        # create a list to store the fixed tendon names
        self._fixed_tendon_names = list()

        # parse fixed tendons properties if they exist
        if self.num_fixed_tendons > 0:
            stage = stage_utils.get_current_stage()
            joint_paths = self.root_physx_view.dof_paths[0]

            # iterate over all joints to find tendons attached to them
            for j in range(self.num_joints):
                usd_joint_path = joint_paths[j]
                # check whether joint has tendons - tendon name follows the joint name it is attached to
                joint = UsdPhysics.Joint.Get(stage, usd_joint_path)
                if joint.GetPrim().HasAPI(PhysxSchema.PhysxTendonAxisRootAPI):
                    joint_name = usd_joint_path.split("/")[-1]
                    self._fixed_tendon_names.append(joint_name)

            self._data.fixed_tendon_names = self._fixed_tendon_names
            self._data.default_fixed_tendon_stiffness = self.root_physx_view.get_fixed_tendon_stiffnesses().clone()
            self._data.default_fixed_tendon_damping = self.root_physx_view.get_fixed_tendon_dampings().clone()
            self._data.default_fixed_tendon_limit_stiffness = (
                self.root_physx_view.get_fixed_tendon_limit_stiffnesses().clone()
            )
            self._data.default_fixed_tendon_limit = self.root_physx_view.get_fixed_tendon_limits().clone()
            self._data.default_fixed_tendon_rest_length = self.root_physx_view.get_fixed_tendon_rest_lengths().clone()
            self._data.default_fixed_tendon_offset = self.root_physx_view.get_fixed_tendon_offsets().clone()

    def _apply_actuator_model(self):
        """Processes joint commands for the articulation by forwarding them to the actuators.

        The actions are first processed using actuator models. Depending on the robot configuration,
        the actuator models compute the joint level simulation commands and sets them into the PhysX buffers.
        """
        # process actions per group
        for actuator in self.actuators.values():
            # prepare input for actuator model based on cached data
            # TODO : A tensor dict would be nice to do the indexing of all tensors together
            control_action = ArticulationActions(
                joint_positions=self._data.joint_pos_target[:, actuator.joint_indices],
                joint_velocities=self._data.joint_vel_target[:, actuator.joint_indices],
                joint_efforts=self._data.joint_effort_target[:, actuator.joint_indices],
                joint_indices=actuator.joint_indices,
            )
            # compute joint command from the actuator model
            control_action = actuator.compute(
                control_action,
                joint_pos=self._data.joint_pos[:, actuator.joint_indices],
                joint_vel=self._data.joint_vel[:, actuator.joint_indices],
            )
            # update targets (these are set into the simulation)
            if control_action.joint_positions is not None:
                self._joint_pos_target_sim[:, actuator.joint_indices] = control_action.joint_positions
            if control_action.joint_velocities is not None:
                self._joint_vel_target_sim[:, actuator.joint_indices] = control_action.joint_velocities
            if control_action.joint_efforts is not None:
                self._joint_effort_target_sim[:, actuator.joint_indices] = control_action.joint_efforts
            # update state of the actuator model
            # -- torques
            self._data.computed_torque[:, actuator.joint_indices] = actuator.computed_effort
            self._data.applied_torque[:, actuator.joint_indices] = actuator.applied_effort
            # -- actuator data
            self._data.soft_joint_vel_limits[:, actuator.joint_indices] = actuator.velocity_limit
            # TODO: find a cleaner way to handle gear ratio. Only needed for variable gear ratio actuators.
            if hasattr(actuator, "gear_ratio"):
                self._data.gear_ratio[:, actuator.joint_indices] = actuator.gear_ratio

    """
    Internal helpers -- Debugging.
    """

    def _validate_cfg(self):
        """Validate the configuration after processing.

        Note:
            This function should be called only after the configuration has been processed and the buffers have been
            created. Otherwise, some settings that are altered during processing may not be validated.
            For instance, the actuator models may change the joint max velocity limits.
        """
        # check that the default values are within the limits
        joint_pos_limits = self.root_physx_view.get_dof_limits()[0].to(self.device)
        out_of_range = self._data.default_joint_pos[0] < joint_pos_limits[:, 0]
        out_of_range |= self._data.default_joint_pos[0] > joint_pos_limits[:, 1]
        violated_indices = torch.nonzero(out_of_range, as_tuple=False).squeeze(-1)
        # throw error if any of the default joint positions are out of the limits
        if len(violated_indices) > 0:
            # prepare message for violated joints
            msg = "The following joints have default positions out of the limits: \n"
            for idx in violated_indices:
                joint_name = self.data.joint_names[idx]
                joint_limits = joint_pos_limits[idx]
                joint_pos = self.data.default_joint_pos[0, idx]
                # add to message
                msg += f"\t- '{joint_name}': {joint_pos:.3f} not in [{joint_limits[0]:.3f}, {joint_limits[1]:.3f}]\n"
            raise ValueError(msg)

        # check that the default joint velocities are within the limits
        joint_max_vel = self.root_physx_view.get_dof_max_velocities()[0].to(self.device)
        out_of_range = torch.abs(self._data.default_joint_vel[0]) > joint_max_vel
        violated_indices = torch.nonzero(out_of_range, as_tuple=False).squeeze(-1)
        if len(violated_indices) > 0:
            # prepare message for violated joints
            msg = "The following joints have default velocities out of the limits: \n"
            for idx in violated_indices:
                joint_name = self.data.joint_names[idx]
                joint_limits = [-joint_max_vel[idx], joint_max_vel[idx]]
                joint_vel = self.data.default_joint_vel[0, idx]
                # add to message
                msg += f"\t- '{joint_name}': {joint_vel:.3f} not in [{joint_limits[0]:.3f}, {joint_limits[1]:.3f}]\n"
            raise ValueError(msg)

    def _log_articulation_joint_info(self):
        """Log information about the articulation's simulated joints."""
        # read out all joint parameters from simulation
        # -- gains
        stiffnesses = self.root_physx_view.get_dof_stiffnesses()[0].tolist()
        dampings = self.root_physx_view.get_dof_dampings()[0].tolist()
        # -- properties
        armatures = self.root_physx_view.get_dof_armatures()[0].tolist()
        frictions = self.root_physx_view.get_dof_friction_coefficients()[0].tolist()
        # -- limits
        position_limits = self.root_physx_view.get_dof_limits()[0].tolist()
        velocity_limits = self.root_physx_view.get_dof_max_velocities()[0].tolist()
        effort_limits = self.root_physx_view.get_dof_max_forces()[0].tolist()
        # create table for term information
        table = PrettyTable(float_format=".3f")
        table.title = f"Simulation Joint Information (Prim path: {self.cfg.prim_path})"
        table.field_names = [
            "Index",
            "Name",
            "Stiffness",
            "Damping",
            "Armature",
            "Friction",
            "Position Limits",
            "Velocity Limits",
            "Effort Limits",
        ]
        # set alignment of table columns
        table.align["Name"] = "l"
        # add info on each term
        for index, name in enumerate(self.joint_names):
            table.add_row([
                index,
                name,
                stiffnesses[index],
                dampings[index],
                armatures[index],
                frictions[index],
                position_limits[index],
                velocity_limits[index],
                effort_limits[index],
            ])
        # convert table to string
        omni.log.info(f"Simulation parameters for joints in {self.cfg.prim_path}:\n" + table.get_string())

        # read out all tendon parameters from simulation
        if self.num_fixed_tendons > 0:
            # -- gains
            ft_stiffnesses = self.root_physx_view.get_fixed_tendon_stiffnesses()[0].tolist()
            ft_dampings = self.root_physx_view.get_fixed_tendon_dampings()[0].tolist()
            # -- limits
            ft_limit_stiffnesses = self.root_physx_view.get_fixed_tendon_limit_stiffnesses()[0].tolist()
            ft_limits = self.root_physx_view.get_fixed_tendon_limits()[0].tolist()
            ft_rest_lengths = self.root_physx_view.get_fixed_tendon_rest_lengths()[0].tolist()
            ft_offsets = self.root_physx_view.get_fixed_tendon_offsets()[0].tolist()
            # create table for term information
            tendon_table = PrettyTable(float_format=".3f")
            tendon_table.title = f"Simulation Tendon Information (Prim path: {self.cfg.prim_path})"
            tendon_table.field_names = [
                "Index",
                "Stiffness",
                "Damping",
                "Limit Stiffness",
                "Limit",
                "Rest Length",
                "Offset",
            ]
            # add info on each term
            for index in range(self.num_fixed_tendons):
                tendon_table.add_row([
                    index,
                    ft_stiffnesses[index],
                    ft_dampings[index],
                    ft_limit_stiffnesses[index],
                    ft_limits[index],
                    ft_rest_lengths[index],
                    ft_offsets[index],
                ])
            # convert table to string
            omni.log.info(f"Simulation parameters for tendons in {self.cfg.prim_path}:\n" + tendon_table.get_string())<|MERGE_RESOLUTION|>--- conflicted
+++ resolved
@@ -1,4 +1,4 @@
-# Copyright (c) 2022-2025, The Isaac Lab Project Developers.
+# Copyright (c) 2022-2024, The Isaac Lab Project Developers.
 # All rights reserved.
 #
 # SPDX-License-Identifier: BSD-3-Clause
@@ -441,14 +441,10 @@
             physx_env_ids = self._ALL_INDICES
         # note: we need to do this here since tensors are not set into simulation until step.
         # set into internal buffers
-<<<<<<< HEAD
-        self._data.root_state_w[env_ids, :7] = root_pose
-=======
         self._data.root_link_state_w[env_ids, :7] = root_pose.clone()
         self._data._ignore_dep_warn = True
         self._data.root_state_w[env_ids, :7] = self._data.root_link_state_w[env_ids, :7]
         self._data._ignore_dep_warn = False
->>>>>>> e956ddb7
         # convert root quaternion from wxyz to xyzw
         root_poses_xyzw = self._data.root_link_state_w[:, :7].clone()
         root_poses_xyzw[:, 3:] = math_utils.convert_quat(root_poses_xyzw[:, 3:], to="xyzw")
@@ -526,14 +522,10 @@
             physx_env_ids = self._ALL_INDICES
         # note: we need to do this here since tensors are not set into simulation until step.
         # set into internal buffers
-<<<<<<< HEAD
-        self._data.root_state_w[env_ids, 7:] = root_velocity
-=======
         self._data.root_com_state_w[env_ids, 7:] = root_velocity.clone()
         self._data._ignore_dep_warn = True
         self._data.root_state_w[env_ids, 7:] = self._data.root_com_state_w[env_ids, 7:]
         self._data._ignore_dep_warn = False
->>>>>>> e956ddb7
         self._data.body_acc_w[env_ids] = 0.0
         # set into simulation
         self.root_physx_view.set_root_velocities(self._data.root_com_state_w[:, 7:], indices=physx_env_ids)
@@ -593,7 +585,7 @@
         self._data.joint_pos[env_ids, joint_ids] = position
         self._data.joint_vel[env_ids, joint_ids] = velocity
         self._data._previous_joint_vel[env_ids, joint_ids] = velocity
-        # self._data.joint_acc[env_ids, joint_ids] = 0.0
+        self._data.joint_acc[env_ids, joint_ids] = 0.0
         # Need to invalidate the buffer to trigger the update with the new root pose.
         self._data._body_state_w.timestamp = -1.0
         self._data._body_link_state_w.timestamp = -1.0
@@ -609,8 +601,9 @@
             state: A dictionary containing the root and joint states.
             env_ids: Environment indices. If None, then all indices are used.
         """
+        # TODO: this is deprecated, modify this to use the new api
         root_state, joint_state = state["root_state"], state["joint_state"]
-        self.write_root_state_to_sim(root_state, env_ids)
+        self.write_root_link_state_to_sim(root_state, env_ids)
         self.write_joint_state_to_sim(joint_state["position"], joint_state["velocity"], env_ids=env_ids)
 
         self.set_joint_position_target(joint_state["position_target"], env_ids=env_ids)
@@ -979,7 +972,6 @@
         if env_ids != slice(None) and joint_ids != slice(None):
             env_ids = env_ids[:, None]
         # set targets
-
         self._data.joint_effort_target[env_ids, joint_ids] = target
 
     """
