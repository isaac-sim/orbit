--- conflicted
+++ resolved
@@ -1,16 +1,16 @@
 Changelog
 ---------
 
-<<<<<<< HEAD
-0.24.20 (2024-10-06)
-~~~~~~~~~~~~~~~~~~~~
+0.25.0 (2024-10-06)
+~~~~~~~~~~~~~~~~~~~
 
 Added
 ^^^^^
 
 * Added configuration classes for spawning assets from a list of individual asset configurations randomly
   at the specified prim paths.
-=======
+
+
 0.24.20 (2024-10-07)
 ~~~~~~~~~~~~~~~~~~~~
 
@@ -19,7 +19,6 @@
 
 * Fixed the :meth:`omni.isaac.lab.envs.mdp.events.randomize_rigid_body_material` function to
   correctly sample friction and restitution from the given ranges.
->>>>>>> 4a773d91
 
 
 0.24.19 (2024-10-05)
