--- conflicted
+++ resolved
@@ -1,5 +1,15 @@
 Changelog
 ---------
+
+0.22.8 (2024-09-06)
+~~~~~~~~~~~~~~~~~~~
+
+Changed
+^^^^^^^
+
+* Modified:meth:`quat_rotate` and :meth:`quat_rotate_inverse` operations to use :meth:`torch.einsum`
+  for faster processing of high dimensional input tensors.
+
 
 0.22.7 (2024-09-05)
 ~~~~~~~~~~~~~~~~~~~
@@ -32,21 +42,6 @@
 * Added test to check :attr:`omni.isaac.lab.sensors.RayCasterCamera.set_intrinsic_matrices`
 
 
-<<<<<<< HEAD
-Changelog
----------
-
-0.22.5 (2024-09-06)
-~~~~~~~~~~~~~~~~~~~
-
-Changed
-^^^^^^^
-
-* Modified:meth:`quat_rotate` and :meth:`quat_rotate_inverse` operations to use :meth:`torch.einsum` for faster processing of high dimensional input tensors.
-
-
-=======
->>>>>>> 788a061d
 0.22.4 (2024-08-29)
 ~~~~~~~~~~~~~~~~~~~
 
