--- conflicted
+++ resolved
@@ -1,9 +1,8 @@
 Changelog
 ---------
 
-<<<<<<< HEAD
-0.22.9 (2024-09-09)
-~~~~~~~~~~~~~~~~~~~
+0.22.10 (2024-09-09)
+~~~~~~~~~~~~~~~~~~~~
 
 Added
 ^^^^^
@@ -12,7 +11,8 @@
   classes to set the seed for the environment. This seed is used to initialize the random number generator for the environment.
 * Adapted the workflow scripts to set the seed for the environment using the seed specified in the learning agent's configuration
   file or the command line argument. This ensures that the simulation results are reproducible across different runs.
-=======
+
+
 0.22.9 (2024-09-08)
 ~~~~~~~~~~~~~~~~~~~
 
@@ -21,7 +21,6 @@
 
 * Modified:meth:`quat_rotate` and :meth:`quat_rotate_inverse` operations to use :meth:`torch.einsum`
   for faster processing of high dimensional input tensors.
->>>>>>> 0c3fb1e1
 
 
 0.22.8 (2024-09-06)
