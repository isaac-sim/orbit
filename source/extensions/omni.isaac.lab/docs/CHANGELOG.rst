--- conflicted
+++ resolved
@@ -1,7 +1,6 @@
 Changelog
 ---------
 
-<<<<<<< HEAD
 0.30.4 (2025-01-08)
 ~~~~~~~~~~~~~~~~~~~
 
@@ -9,8 +8,9 @@
 ^^^^^
 
 * fixed docstring in articulation data :class:`omni.isaac.lab.assets.ArticulationData`.
-  In body properties sections, the second dimension should be num_bodies but was documented as 1 .
-=======
+  In body properties sections, the second dimension should be num_bodies but was documented as 1.
+
+
 0.30.3 (2025-01-02)
 ~~~~~~~~~~~~~~~~~~~
 
@@ -18,7 +18,6 @@
 ^^^^^
 
 * Added body tracking as an origin type to :class:`omni.isaac.lab.envs.ViewerCfg` and :class:`omni.isaac.lab.envs.ui.ViewportCameraController`.
->>>>>>> de76c2e9
 
 
 0.30.2 (2024-12-22)
