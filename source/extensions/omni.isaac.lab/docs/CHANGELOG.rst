--- conflicted
+++ resolved
@@ -1,8 +1,7 @@
 Changelog
 ---------
 
-<<<<<<< HEAD
-0.20.1 (2024-07-26)
+0.20.5 (2024-08-02)
 ~~~~~~~~~~~~~~~~~~~
 
 Added
@@ -10,7 +9,8 @@
 
 * Added :attr:`omni.isaac.lab.terrain.TerrainGeneratorCfg.border_height` to set the height of the border
   around the terrain.
-=======
+
+
 0.20.4 (2024-08-02)
 ~~~~~~~~~~~~~~~~~~~
 
@@ -56,7 +56,6 @@
 * Fixed the :meth:`omni.isaac.lab.utils.math.wrap_to_pi` method to handle the wrapping of angles correctly.
   Earlier, the method was not wrapping the angles to the range [-pi, pi] correctly when the angles were outside
   the range [-2*pi, 2*pi].
->>>>>>> 692b1779
 
 
 0.20.0 (2024-07-26)
