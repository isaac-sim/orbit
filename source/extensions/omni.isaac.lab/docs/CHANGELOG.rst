Changelog
---------

<<<<<<< HEAD
0.17.12 (2024-06-10)
~~~~~~~~~~~~~~~~~~~~

Changed
^^^^^^^

* Performance improvements for material randomization in events.
=======
0.17.13 (2024-06-13)
~~~~~~~~~~~~~~~~~~~~

Fixed
^^^^^

* Fixed the orientation reset logic in :func:`omni.isaac.lab.envs.mdp.events.reset_root_state_uniform` to make it relative to the default orientation.
  Earlier, the position was sampled relative to the default and the orientation not.


0.17.12 (2024-06-13)
~~~~~~~~~~~~~~~~~~~~

Added
^^^^^

* Added the class :class:`omni.isaac.lab.utils.buffers.TimestampedBuffer` to store timestamped data.

Changed
^^^^^^^

* Added time-stamped buffers in the classes :class:`omni.isaac.lab.assets.RigidObjectData` and :class:`omni.isaac.lab.assets.ArticulationData`
  to update some values lazily and avoid unnecessary computations between physics updates. Before, all the data was always
  updated at every step, even if it was not used by the task.
>>>>>>> 478e914f


0.17.11 (2024-05-30)
~~~~~~~~~~~~~~~~~~~~

Fixed
^^^^^

* Fixed :class:`omni.isaac.lab.sensor.ContactSensor` not loading correctly in extension mode.
  Earlier, the :attr:`omni.isaac.lab.sensor.ContactSensor.body_physx_view` was not initialized when
  :meth:`omni.isaac.lab.sensor.ContactSensor._debug_vis_callback` is called which references it.


0.17.10 (2024-05-30)
~~~~~~~~~~~~~~~~~~~~

Fixed
^^^^^

* Fixed compound classes being directly assigned in ``default_factory`` generator method
  :meth:`omni.isaac.lab.utils.configclass._return_f`, which resulted in shared references such that modifications to
  compound objects were reflected across all instances generated from the same ``default_factory`` method.


0.17.9 (2024-05-30)
~~~~~~~~~~~~~~~~~~~

Added
^^^^^

* Added ``variants`` attribute to the :class:`omni.isaac.lab.sim.from_files.UsdFileCfg` class to select USD
  variants when loading assets from USD files.


0.17.8 (2024-05-28)
~~~~~~~~~~~~~~~~~~~

Fixed
^^^^^

* Implemented the reset methods in the action terms to avoid returning outdated data.


0.17.7 (2024-05-28)
~~~~~~~~~~~~~~~~~~~

Added
^^^^^

* Added debug visualization utilities in the :class:`omni.isaac.lab.managers.ActionManager` class.


0.17.6 (2024-05-27)
~~~~~~~~~~~~~~~~~~~

Added
^^^^^

* Added ``wp.init()`` call in Warp utils.


0.17.5 (2024-05-22)
~~~~~~~~~~~~~~~~~~~

Changed
^^^^^^^

* Websocket livestreaming is no longer supported. Valid livestream options are {0, 1, 2}.
* WebRTC livestream is now set with livestream=2.


0.17.4 (2024-05-17)
~~~~~~~~~~~~~~~~~~~

Changed
^^^^^^^

* Modified the noise functions to also support add, scale, and abs operations on the data. Added aliases
  to ensure backward compatibility with the previous functions.

  * Added :attr:`omni.isaac.lab.utils.noise.NoiseCfg.operation` for the different operations.
  * Renamed ``constant_bias_noise`` to :func:`omni.isaac.lab.utils.noise.constant_noise`.
  * Renamed ``additive_uniform_noise`` to :func:`omni.isaac.lab.utils.noise.uniform_noise`.
  * Renamed ``additive_gaussian_noise`` to :func:`omni.isaac.lab.utils.noise.gaussian_noise`.


0.17.3 (2024-05-15)
~~~~~~~~~~~~~~~~~~~

Fixed
^^^^^

* Set ``hide_ui`` flag in the app launcher for livestream.
* Fix native client livestream extensions.


0.17.2 (2024-05-09)
~~~~~~~~~~~~~~~~~~~

Changed
^^^^^^^

* Renamed ``_range`` to ``distribution_params`` in ``events.py`` for methods that defined a distribution.
* Apply additive/scaling randomization noise on default data instead of current data.
* Changed material bucketing logic to prevent exceeding 64k materials.

Fixed
^^^^^

* Fixed broadcasting issues with indexing when environment and joint IDs are provided.
* Fixed incorrect tensor dimensions when setting a subset of environments.

Added
^^^^^

* Added support for randomization of fixed tendon parameters.
* Added support for randomization of dof limits.
* Added support for randomization of gravity.
* Added support for Gaussian sampling.
* Added default buffers to Articulation/Rigid object data classes for randomization.


0.17.1 (2024-05-10)
~~~~~~~~~~~~~~~~~~~

Fixed
^^^^^

* Added attribute :attr:`omni.isaac.lab.sim.converters.UrdfConverterCfg.override_joint_dynamics` to properly parse
  joint dynamics in :class:`omni.isaac.lab.sim.converters.UrdfConverter`.


0.17.0 (2024-05-07)
~~~~~~~~~~~~~~~~~~~

Changed
^^^^^^^

* Renamed ``BaseEnv`` to :class:`omni.isaac.lab.envs.ManagerBasedEnv`.
* Renamed ``base_env.py`` to ``manager_based_env.py``.
* Renamed ``BaseEnvCfg`` to :class:`omni.isaac.lab.envs.ManagerBasedEnvCfg`.
* Renamed ``RLTaskEnv`` to :class:`omni.isaac.lab.envs.ManagerBasedRLEnv`.
* Renamed ``rl_task_env.py`` to ``manager_based_rl_env.py``.
* Renamed ``RLTaskEnvCfg`` to :class:`omni.isaac.lab.envs.ManagerBasedRLEnvCfg`.
* Renamed ``rl_task_env_cfg.py`` to ``rl_env_cfg.py``.
* Renamed ``OIGEEnv`` to :class:`omni.isaac.lab.envs.DirectRLEnv`.
* Renamed ``oige_env.py`` to ``direct_rl_env.py``.
* Renamed ``RLTaskEnvWindow`` to :class:`omni.isaac.lab.envs.ui.ManagerBasedRLEnvWindow`.
* Renamed ``rl_task_env_window.py`` to ``manager_based_rl_env_window.py``.
* Renamed all references of ``BaseEnv``, ``BaseEnvCfg``, ``RLTaskEnv``, ``RLTaskEnvCfg``,  ``OIGEEnv``, and ``RLTaskEnvWindow``.

Added
^^^^^

* Added direct workflow base class :class:`omni.isaac.lab.envs.DirectRLEnv`.


0.16.4 (2024-05-06)
~~~~~~~~~~~~~~~~~~~~

Changed
^^^^^^^

* Added :class:`omni.isaac.lab.sensors.TiledCamera` to support tiled rendering with RGB and depth.


0.16.3 (2024-04-26)
~~~~~~~~~~~~~~~~~~~

Fixed
^^^^^

* Fixed parsing of filter prim path expressions in the :class:`omni.isaac.lab.sensors.ContactSensor` class.
  Earlier, the filter prim paths given to the physics view was not being parsed since they were specified as
  regex expressions instead of glob expressions.


0.16.2 (2024-04-25)
~~~~~~~~~~~~~~~~~~~~

Changed
^^^^^^^

* Simplified the installation procedure, isaaclab -e is no longer needed
* Updated torch dependency to 2.2.2


0.16.1 (2024-04-20)
~~~~~~~~~~~~~~~~~~~

Added
^^^^^

* Added attribute :attr:`omni.isaac.lab.sim.ArticulationRootPropertiesCfg.fix_root_link` to fix the root link
  of an articulation to the world frame.


0.16.0 (2024-04-16)
~~~~~~~~~~~~~~~~~~~

Added
^^^^^

* Added the function :meth:`omni.isaac.lab.utils.math.quat_unique` to standardize quaternion representations,
  i.e. always have a non-negative real part.
* Added events terms for randomizing mass by scale, simulation joint properties (stiffness, damping, armature,
  and friction)

Fixed
^^^^^

* Added clamping of joint positions and velocities in event terms for resetting joints. The simulation does not
  throw an error if the set values are out of their range. Hence, users are expected to clamp them before setting.
* Fixed :class:`omni.isaac.lab.envs.mdp.EMAJointPositionToLimitsActionCfg` to smoothen the actions
  at environment frequency instead of simulation frequency.

* Renamed the following functions in :meth:`omni.isaac.lab.envs.mdp` to avoid confusions:

  * Observation: :meth:`joint_pos_norm` -> :meth:`joint_pos_limit_normalized`
  * Action: :class:`ExponentialMovingAverageJointPositionAction` -> :class:`EMAJointPositionToLimitsAction`
  * Termination: :meth:`base_height` -> :meth:`root_height_below_minimum`
  * Termination: :meth:`joint_pos_limit` -> :meth:`joint_pos_out_of_limit`
  * Termination: :meth:`joint_pos_manual_limit` -> :meth:`joint_pos_out_of_manual_limit`
  * Termination: :meth:`joint_vel_limit` -> :meth:`joint_vel_out_of_limit`
  * Termination: :meth:`joint_vel_manual_limit` -> :meth:`joint_vel_out_of_manual_limit`
  * Termination: :meth:`joint_torque_limit` -> :meth:`joint_effort_out_of_limit`

Deprecated
^^^^^^^^^^

* Deprecated the function :meth:`omni.isaac.lab.envs.mdp.add_body_mass` in favor of
  :meth:`omni.isaac.lab.envs.mdp.randomize_rigid_body_mass`. This supports randomizing the mass based on different
  operations (add, scale, or set) and sampling distributions.


0.15.13 (2024-04-16)
~~~~~~~~~~~~~~~~~~~~

Changed
^^^^^^^

* Improved startup performance by enabling rendering-based extensions only when necessary and caching of nucleus directory.
* Renamed the flag ``OFFSCREEN_RENDER`` or ``--offscreen_render`` to ``ENABLE_CAMERAS`` or ``--enable_cameras`` respectively.


0.15.12 (2024-04-16)
~~~~~~~~~~~~~~~~~~~~

Changed
^^^^^^^

* Replaced calls to the ``check_file_path`` function in the :mod:`omni.isaac.lab.sim.spawners.from_files`
  with the USD stage resolve identifier function. This helps speed up the loading of assets from file paths
  by avoiding Nucleus server calls.


0.15.11 (2024-04-15)
~~~~~~~~~~~~~~~~~~~~

Added
^^^^^

* Added the :meth:`omni.isaac.lab.sim.SimulationContext.has_rtx_sensors` method to check if any
  RTX-related sensors such as cameras have been created in the simulation. This is useful to determine
  if simulation requires RTX rendering during step or not.

Fixed
^^^^^

* Fixed the rendering of RTX-related sensors such as cameras inside the :class:`omni.isaac.lab.envs.RLTaskEnv` class.
  Earlier the rendering did not happen inside the step function, which caused the sensor data to be empty.


0.15.10 (2024-04-11)
~~~~~~~~~~~~~~~~~~~~

Fixed
^^^^^

* Fixed sharing of the same memory address between returned tensors from observation terms
  in the :class:`omni.isaac.lab.managers.ObservationManager` class. Earlier, the returned
  tensors could map to the same memory address, causing issues when the tensors were modified
  during scaling, clipping or other operations.


0.15.9 (2024-04-04)
~~~~~~~~~~~~~~~~~~~

Fixed
^^^^^

* Fixed assignment of individual termination terms inside the :class:`omni.isaac.lab.managers.TerminationManager`
  class. Earlier, the terms were being assigned their values through an OR operation which resulted in incorrect
  values. This regression was introduced in version 0.15.1.


0.15.8 (2024-04-02)
~~~~~~~~~~~~~~~~~~~

Added
^^^^^

* Added option to define ordering of points for the mesh-grid generation in the
  :func:`omni.isaac.lab.sensors.ray_caster.patterns.grid_pattern`. This parameter defaults to 'xy'
  for backward compatibility.


0.15.7 (2024-03-28)
~~~~~~~~~~~~~~~~~~~

Added
^^^^^

* Adds option to return indices/data in the specified query keys order in
  :class:`omni.isaac.lab.managers.SceneEntityCfg` class, and the respective
  :func:`omni.isaac.lab.utils.string.resolve_matching_names_values` and
  :func:`omni.isaac.lab.utils.string.resolve_matching_names` functions.


0.15.6 (2024-03-28)
~~~~~~~~~~~~~~~~~~~

Added
^^^^^

* Extended the :class:`omni.isaac.lab.app.AppLauncher` class to support the loading of experience files
  from the command line. This allows users to load a specific experience file when running the application
  (such as for multi-camera rendering or headless mode).

Changed
^^^^^^^

* Changed default loading of experience files in the :class:`omni.isaac.lab.app.AppLauncher` class from the ones
  provided by Isaac Sim to the ones provided in Isaac Lab's ``source/apps`` directory.


0.15.5 (2024-03-23)
~~~~~~~~~~~~~~~~~~~

Fixed
^^^^^

* Fixed the env origins in :meth:`_compute_env_origins_grid` of :class:`omni.isaac.lab.terrain.TerrainImporter`
  to match that obtained from the Isaac Sim :class:`omni.isaac.cloner.GridCloner` class.

Added
^^^^^

* Added unit test to ensure consistency between environment origins generated by IsaacSim's Grid Cloner and those
  produced by the TerrainImporter.


0.15.4 (2024-03-22)
~~~~~~~~~~~~~~~~~~~

Fixed
^^^^^

* Fixed the :class:`omni.isaac.lab.envs.mdp.actions.NonHolonomicActionCfg` class to use
  the correct variable when applying actions.


0.15.3 (2024-03-21)
~~~~~~~~~~~~~~~~~~~

Added
^^^^^

* Added unit test to check that :class:`omni.isaac.lab.scene.InteractiveScene` entity data is not shared between separate instances.

Fixed
^^^^^

* Moved class variables in :class:`omni.isaac.lab.scene.InteractiveScene` to correctly  be assigned as
  instance variables.
* Removed custom ``__del__`` magic method from :class:`omni.isaac.lab.scene.InteractiveScene`.


0.15.2 (2024-03-21)
~~~~~~~~~~~~~~~~~~~

Fixed
^^^^^

* Added resolving of relative paths for the main asset USD file when using the
  :class:`omni.isaac.lab.sim.converters.UrdfConverter` class. This is to ensure that the material paths are
  resolved correctly when the main asset file is moved to a different location.


0.15.1 (2024-03-19)
~~~~~~~~~~~~~~~~~~~

Fixed
^^^^^

* Fixed the imitation learning workflow example script, updating Isaac Lab and Robomimic API calls.
* Removed the resetting of :attr:`_term_dones` in the :meth:`omni.isaac.lab.managers.TerminationManager.reset`.
  Previously, the environment cleared out all the terms. However, it impaired reading the specific term's values externally.


0.15.0 (2024-03-17)
~~~~~~~~~~~~~~~~~~~

Deprecated
^^^^^^^^^^

* Renamed :class:`omni.isaac.lab.managers.RandomizationManager` to :class:`omni.isaac.lab.managers.EventManager`
  class for clarification as the manager takes care of events such as reset in addition to pure randomizations.
* Renamed :class:`omni.isaac.lab.managers.RandomizationTermCfg` to :class:`omni.isaac.lab.managers.EventTermCfg`
  for consistency with the class name change.


0.14.1 (2024-03-16)
~~~~~~~~~~~~~~~~~~~

Added
^^^^^

* Added simulation schemas for joint drive and fixed tendons. These can be configured for assets imported
  from file formats.
* Added logging of tendon properties to the articulation class (if they are present in the USD prim).


0.14.0 (2024-03-15)
~~~~~~~~~~~~~~~~~~~

Fixed
^^^^^

* Fixed the ordering of body names used in the :class:`omni.isaac.lab.assets.Articulation` class. Earlier,
  the body names were not following the same ordering as the bodies in the articulation. This led
  to issues when using the body names to access data related to the links from the articulation view
  (such as Jacobians, mass matrices, etc.).

Removed
^^^^^^^

* Removed the attribute :attr:`body_physx_view` from the :class:`omni.isaac.lab.assets.RigidObject`
  and :class:`omni.isaac.lab.assets.Articulation` classes. These were causing confusions when used
  with articulation view since the body names were not following the same ordering.


0.13.1 (2024-03-14)
~~~~~~~~~~~~~~~~~~~

Removed
^^^^^^^

* Removed the :mod:`omni.isaac.lab.compat` module. This module was used to provide compatibility
  with older versions of Isaac Sim. It is no longer needed since we have most of the functionality
  absorbed into the main classes.


0.13.0 (2024-03-12)
~~~~~~~~~~~~~~~~~~~

Added
^^^^^

* Added support for the following data types inside the :class:`omni.isaac.lab.sensors.Camera` class:
  ``instance_segmentation_fast`` and ``instance_id_segmentation_fast``. These are GPU-supported annotations
  and are faster than the regular annotations.

Fixed
^^^^^

* Fixed handling of semantic filtering inside the :class:`omni.isaac.lab.sensors.Camera` class. Earlier,
  the annotator was given ``semanticTypes`` as an argument. However, with Isaac Sim 2023.1, the annotator
  does not accept this argument. Instead the mapping needs to be set to the synthetic data interface directly.
* Fixed the return shape of colored images for segmentation data types inside the
  :class:`omni.isaac.lab.sensors.Camera` class. Earlier, the images were always returned as ``int32``. Now,
  they are casted to ``uint8`` 4-channel array before returning if colorization is enabled for the annotation type.

Removed
^^^^^^^

* Dropped support for ``instance_segmentation`` and ``instance_id_segmentation`` annotations in the
  :class:`omni.isaac.lab.sensors.Camera` class. Their "fast" counterparts should be used instead.
* Renamed the argument :attr:`omni.isaac.lab.sensors.CameraCfg.semantic_types` to
  :attr:`omni.isaac.lab.sensors.CameraCfg.semantic_filter`. This is more aligned with Replicator's terminology
  for semantic filter predicates.
* Replaced the argument :attr:`omni.isaac.lab.sensors.CameraCfg.colorize` with separate colorized
  arguments for each annotation type (:attr:`~omni.isaac.lab.sensors.CameraCfg.colorize_instance_segmentation`,
  :attr:`~omni.isaac.lab.sensors.CameraCfg.colorize_instance_id_segmentation`, and
  :attr:`~omni.isaac.lab.sensors.CameraCfg.colorize_semantic_segmentation`).


0.12.4 (2024-03-11)
~~~~~~~~~~~~~~~~~~~

Fixed
^^^^^


* Adapted randomization terms to deal with ``slice`` for the body indices. Earlier, the terms were not
  able to handle the slice object and were throwing an error.
* Added ``slice`` type-hinting to all body and joint related methods in the rigid body and articulation
  classes. This is to make it clear that the methods can handle both list of indices and slices.


0.12.3 (2024-03-11)
~~~~~~~~~~~~~~~~~~~

Fixed
^^^^^

* Added signal handler to the :class:`omni.isaac.lab.app.AppLauncher` class to catch the ``SIGINT`` signal
  and close the application gracefully. This is to prevent the application from crashing when the user
  presses ``Ctrl+C`` to close the application.


0.12.2 (2024-03-10)
~~~~~~~~~~~~~~~~~~~

Added
^^^^^

* Added observation terms for states of a rigid object in world frame.
* Added randomization terms to set root state with randomized orientation and joint state within user-specified limits.
* Added reward term for penalizing specific termination terms.

Fixed
^^^^^

* Improved sampling of states inside randomization terms. Earlier, the code did multiple torch calls
  for sampling different components of the vector. Now, it uses a single call to sample the entire vector.


0.12.1 (2024-03-09)
~~~~~~~~~~~~~~~~~~~

Added
^^^^^

* Added an option to the last actions observation term to get a specific term by name from the action manager.
  If None, the behavior remains the same as before (the entire action is returned).


0.12.0 (2024-03-08)
~~~~~~~~~~~~~~~~~~~

Added
^^^^^

* Added functionality to sample flat patches on a generated terrain. This can be configured using
  :attr:`omni.isaac.lab.terrains.SubTerrainBaseCfg.flat_patch_sampling` attribute.
* Added a randomization function for setting terrain-aware root state. Through this, an asset can be
  reset to a randomly sampled flat patches.

Fixed
^^^^^

* Separated normal and terrain-base position commands. The terrain based commands rely on the
  terrain to sample flat patches for setting the target position.
* Fixed command resample termination function.

Changed
^^^^^^^

* Added the attribute :attr:`omni.isaac.lab.envs.mdp.commands.UniformVelocityCommandCfg.heading_control_stiffness`
  to control the stiffness of the heading control term in the velocity command term. Earlier, this was
  hard-coded to 0.5 inside the term.

Removed
^^^^^^^

* Removed the function :meth:`sample_new_targets` in the terrain importer. Instead the attribute
  :attr:`omni.isaac.lab.terrains.TerrainImporter.flat_patches` should be used to sample new targets.


0.11.3 (2024-03-04)
~~~~~~~~~~~~~~~~~~~

Fixed
^^^^^

* Corrects the functions :func:`omni.isaac.lab.utils.math.axis_angle_from_quat` and :func:`omni.isaac.lab.utils.math.quat_error_magnitude`
  to accept tensors of the form (..., 4) instead of (N, 4). This brings us in line with our documentation and also upgrades one of our functions
  to handle higher dimensions.


0.11.2 (2024-03-04)
~~~~~~~~~~~~~~~~~~~

Added
^^^^^

* Added checks for default joint position and joint velocity in the articulation class. This is to prevent
  users from configuring values for these quantities that might be outside the valid range from the simulation.


0.11.1 (2024-02-29)
~~~~~~~~~~~~~~~~~~~

Added
^^^^^

* Replaced the default values for ``joint_ids`` and ``body_ids`` from ``None`` to ``slice(None)``
  in the :class:`omni.isaac.lab.managers.SceneEntityCfg`.
* Adapted rewards and observations terms so that the users can query a subset of joints and bodies.


0.11.0 (2024-02-27)
~~~~~~~~~~~~~~~~~~~

Removed
^^^^^^^

* Dropped support for Isaac Sim<=2022.2. As part of this, removed the components of :class:`omni.isaac.lab.app.AppLauncher`
  which handled ROS extension loading. We no longer need them in Isaac Sim>=2023.1 to control the load order to avoid crashes.
* Upgraded Dockerfile to use ISAACSIM_VERSION=2023.1.1 by default.


0.10.28 (2024-02-29)
~~~~~~~~~~~~~~~~~~~~

Added
^^^^^

* Implemented relative and moving average joint position action terms. These allow the user to specify
  the target joint positions as relative to the current joint positions or as a moving average of the
  joint positions over a window of time.


0.10.27 (2024-02-28)
~~~~~~~~~~~~~~~~~~~~

Added
^^^^^

* Added UI feature to start and stop animation recording in the stage when running an environment.
  To enable this feature, please pass the argument ``--disable_fabric`` to the environment script to allow
  USD read/write operations. Be aware that this will slow down the simulation.


0.10.26 (2024-02-26)
~~~~~~~~~~~~~~~~~~~~

Added
^^^^^

* Added a viewport camera controller class to the :class:`omni.isaac.lab.envs.BaseEnv`. This is useful
  for applications where the user wants to render the viewport from different perspectives even when the
  simulation is running in headless mode.


0.10.25 (2024-02-26)
~~~~~~~~~~~~~~~~~~~~

Fixed
^^^^^

* Ensures that all path arguments in :mod:`omni.isaac.lab.sim.utils` are cast to ``str``. Previously,
  we had handled path types as strings without casting.


0.10.24 (2024-02-26)
~~~~~~~~~~~~~~~~~~~~

Added
^^^^^

* Added tracking of contact time in the :class:`omni.isaac.lab.sensors.ContactSensor` class. Previously,
  only the air time was being tracked.
* Added contact force threshold, :attr:`omni.isaac.lab.sensors.ContactSensorCfg.force_threshold`, to detect
  when the contact sensor is in contact. Previously, this was set to hard-coded 1.0 in the sensor class.


0.10.23 (2024-02-21)
~~~~~~~~~~~~~~~~~~~~

Fixed
^^^^^

* Fixes the order of size arguments in :meth:`omni.isaac.lab.terrains.height_field.random_uniform_terrain`. Previously, the function would crash if the size along x and y were not the same.


0.10.22 (2024-02-14)
~~~~~~~~~~~~~~~~~~~~

Fixed
^^^^^

* Fixed "divide by zero" bug in :class:`~omni.isaac.lab.sim.SimulationContext` when setting gravity vector.
  Now, it is correctly disabled when the gravity vector is set to zero.


0.10.21 (2024-02-12)
~~~~~~~~~~~~~~~~~~~~

Fixed
^^^^^

* Fixed the printing of articulation joint information when the articulation has only one joint.
  Earlier, the function was performing a squeeze operation on the tensor, which caused an error when
  trying to index the tensor of shape (1,).


0.10.20 (2024-02-12)
~~~~~~~~~~~~~~~~~~~~

Added
^^^^^

* Adds :attr:`omni.isaac.lab.sim.PhysxCfg.enable_enhanced_determinism` to enable improved
  determinism from PhysX. Please note this comes at the expense of performance.


0.10.19 (2024-02-08)
~~~~~~~~~~~~~~~~~~~~

Fixed
^^^^^

* Fixed environment closing so that articulations, objects, and sensors are cleared properly.


0.10.18 (2024-02-05)
~~~~~~~~~~~~~~~~~~~~

Fixed
^^^^^

* Pinned :mod:`torch` version to 2.0.1 in the setup.py to keep parity version of :mod:`torch` supplied by
  Isaac 2023.1.1, and prevent version incompatibility between :mod:`torch` ==2.2 and
  :mod:`typing-extensions` ==3.7.4.3


0.10.17 (2024-02-02)
~~~~~~~~~~~~~~~~~~~~

Fixed
^^^^^^

* Fixed carb setting ``/app/livestream/enabled`` to be set as False unless live-streaming is specified
  by :class:`omni.isaac.lab.app.AppLauncher` settings. This fixes the logic of :meth:`SimulationContext.render`,
  which depended on the config in previous versions of Isaac defaulting to false for this setting.


0.10.16 (2024-01-29)
~~~~~~~~~~~~~~~~~~~~

Added
^^^^^^

* Added an offset parameter to the height scan observation term. This allows the user to specify the
  height offset of the scan from the tracked body. Previously it was hard-coded to be 0.5.


0.10.15 (2024-01-29)
~~~~~~~~~~~~~~~~~~~~

Fixed
^^^^^

* Fixed joint torque computation for implicit actuators. Earlier, the torque was always zero for implicit
  actuators. Now, it is computed approximately by applying the PD law.


0.10.14 (2024-01-22)
~~~~~~~~~~~~~~~~~~~~

Fixed
^^^^^

* Fixed the tensor shape of :attr:`omni.isaac.lab.sensors.ContactSensorData.force_matrix_w`. Earlier, the reshaping
  led to a mismatch with the data obtained from PhysX.


0.10.13 (2024-01-15)
~~~~~~~~~~~~~~~~~~~~

Fixed
^^^^^

* Fixed running of environments with a single instance even if the :attr:`replicate_physics`` flag is set to True.


0.10.12 (2024-01-10)
~~~~~~~~~~~~~~~~~~~~

Fixed
^^^^^

* Fixed indexing of source and target frames in the :class:`omni.isaac.lab.sensors.FrameTransformer` class.
  Earlier, it always assumed that the source frame body is at index 0. Now, it uses the body index of the
  source frame to compute the transformation.

Deprecated
^^^^^^^^^^

* Renamed quantities in the :class:`omni.isaac.lab.sensors.FrameTransformerData` class to be more
  consistent with the terminology used in the asset classes. The following quantities are deprecated:

  * ``target_rot_w`` -> ``target_quat_w``
  * ``source_rot_w`` -> ``source_quat_w``
  * ``target_rot_source`` -> ``target_quat_source``


0.10.11 (2024-01-08)
~~~~~~~~~~~~~~~~~~~~

Fixed
^^^^^

* Fixed attribute error raised when calling the :class:`omni.isaac.lab.envs.mdp.TerrainBasedPositionCommand`
  command term.
* Added a dummy function in :class:`omni.isaac.lab.terrain.TerrainImporter` that returns environment
  origins as terrain-aware sampled targets. This function should be implemented by child classes based on
  the terrain type.


0.10.10 (2023-12-21)
~~~~~~~~~~~~~~~~~~~~

Fixed
^^^^^

* Fixed reliance on non-existent ``Viewport`` in :class:`omni.isaac.lab.sim.SimulationContext` when loading livestreaming
  by ensuring that the extension ``omni.kit.viewport.window`` is enabled in :class:`omni.isaac.lab.app.AppLauncher` when
  livestreaming is enabled


0.10.9 (2023-12-21)
~~~~~~~~~~~~~~~~~~~

Fixed
^^^^^

* Fixed invalidation of physics views inside the asset and sensor classes. Earlier, they were left initialized
  even when the simulation was stopped. This caused issues when closing the application.


0.10.8 (2023-12-20)
~~~~~~~~~~~~~~~~~~~

Fixed
^^^^^

* Fixed the :class:`omni.isaac.lab.envs.mdp.actions.DifferentialInverseKinematicsAction` class
  to account for the offset pose of the end-effector.


0.10.7 (2023-12-19)
~~~~~~~~~~~~~~~~~~~

Fixed
^^^^^

* Added a check to ray-cast and camera sensor classes to ensure that the sensor prim path does not
  have a regex expression at its leaf. For instance, ``/World/Robot/camera_.*`` is not supported
  for these sensor types. This behavior needs to be fixed in the future.


0.10.6 (2023-12-19)
~~~~~~~~~~~~~~~~~~~

Added
^^^^^

* Added support for using articulations as visualization markers. This disables all physics APIs from
  the articulation and allows the user to use it as a visualization marker. It is useful for creating
  visualization markers for the end-effectors or base of the robot.

Fixed
^^^^^

* Fixed hiding of debug markers from secondary images when using the
  :class:`omni.isaac.lab.markers.VisualizationMarkers` class. Earlier, the properties were applied on
  the XForm prim instead of the Mesh prim.


0.10.5 (2023-12-18)
~~~~~~~~~~~~~~~~~~~

Fixed
^^^^^

* Fixed test ``check_base_env_anymal_locomotion.py``, which
  previously called :func:`torch.jit.load` with the path to a policy (which would work
  for a local file), rather than calling
  :func:`omni.isaac.lab.utils.assets.read_file` on the path to get the file itself.


0.10.4 (2023-12-14)
~~~~~~~~~~~~~~~~~~~

Fixed
^^^^^

* Fixed potentially breaking import of omni.kit.widget.toolbar by ensuring that
  if live-stream is enabled, then the :mod:`omni.kit.widget.toolbar`
  extension is loaded.

0.10.3 (2023-12-12)
~~~~~~~~~~~~~~~~~~~

Added
^^^^^

* Added the attribute :attr:`omni.isaac.lab.actuators.ActuatorNetMLPCfg.input_order`
  to specify the order of the input tensors to the MLP network.

Fixed
^^^^^

* Fixed computation of metrics for the velocity command term. Earlier, the norm was being computed
  over the entire batch instead of the last dimension.
* Fixed the clipping inside the :class:`omni.isaac.lab.actuators.DCMotor` class. Earlier, it was
  not able to handle the case when configured saturation limit was set to None.


0.10.2 (2023-12-12)
~~~~~~~~~~~~~~~~~~~

Fixed
^^^^^

* Added a check in the simulation stop callback in the :class:`omni.isaac.lab.sim.SimulationContext` class
  to not render when an exception is raised. The while loop in the callback was preventing the application
  from closing when an exception was raised.


0.10.1 (2023-12-06)
~~~~~~~~~~~~~~~~~~~

Added
^^^^^

* Added command manager class with terms defined by :class:`omni.isaac.lab.managers.CommandTerm`. This
  allow for multiple types of command generators to be used in the same environment.


0.10.0 (2023-12-04)
~~~~~~~~~~~~~~~~~~~

Changed
^^^^^^^

* Modified the sensor and asset base classes to use the underlying PhysX views instead of Isaac Sim views.
  Using Isaac Sim classes led to a very high load time (of the order of minutes) when using a scene with
  many assets. This is because Isaac Sim supports USD paths which are slow and not required.

Added
^^^^^

* Added faster implementation of USD stage traversal methods inside the :class:`omni.isaac.lab.sim.utils` module.
* Added properties :attr:`omni.isaac.lab.assets.AssetBase.num_instances` and
  :attr:`omni.isaac.lab.sensor.SensorBase.num_instances` to obtain the number of instances of the asset
  or sensor in the simulation respectively.

Removed
^^^^^^^

* Removed dependencies on Isaac Sim view classes. It is no longer possible to use :attr:`root_view` and
  :attr:`body_view`. Instead use :attr:`root_physx_view` and :attr:`body_physx_view` to access the underlying
  PhysX views.


0.9.55 (2023-12-03)
~~~~~~~~~~~~~~~~~~~

Fixed
^^^^^

* Fixed the Nucleus directory path in the :attr:`omni.isaac.lab.utils.assets.NVIDIA_NUCLEUS_DIR`.
  Earlier, it was referring to the ``NVIDIA/Assets`` directory instead of ``NVIDIA``.


0.9.54 (2023-11-29)
~~~~~~~~~~~~~~~~~~~

Fixed
^^^^^

* Fixed pose computation in the :class:`omni.isaac.lab.sensors.Camera` class to obtain them from XFormPrimView
  instead of using ``UsdGeomCamera.ComputeLocalToWorldTransform`` method. The latter is not updated correctly
  during GPU simulation.
* Fixed initialization of the annotator info in the class :class:`omni.isaac.lab.sensors.Camera`. Previously
  all dicts had the same memory address which caused all annotators to have the same info.
* Fixed the conversion of ``uint32`` warp arrays inside the :meth:`omni.isaac.lab.utils.array.convert_to_torch`
  method. PyTorch does not support this type, so it is converted to ``int32`` before converting to PyTorch tensor.
* Added render call inside :meth:`omni.isaac.lab.sim.SimulationContext.reset` to initialize Replicator
  buffers when the simulation is reset.


0.9.53 (2023-11-29)
~~~~~~~~~~~~~~~~~~~

Changed
^^^^^^^

* Changed the behavior of passing :obj:`None` to the :class:`omni.isaac.lab.actuators.ActuatorBaseCfg`
  class. Earlier, they were resolved to fixed default values. Now, they imply that the values are loaded
  from the USD joint drive configuration.

Added
^^^^^

* Added setting of joint armature and friction quantities to the articulation class.


0.9.52 (2023-11-29)
~~~~~~~~~~~~~~~~~~~

Changed
^^^^^^^

* Changed the warning print in :meth:`omni.isaac.lab.sim.utils.apply_nested` method
  to be more descriptive. Earlier, it was printing a warning for every instanced prim.
  Now, it only prints a warning if it could not apply the attribute to any of the prims.

Added
^^^^^

* Added the method :meth:`omni.isaac.lab.utils.assets.retrieve_file_path` to
  obtain the absolute path of a file on the Nucleus server or locally.

Fixed
^^^^^

* Fixed hiding of STOP button in the :class:`AppLauncher` class when running the
  simulation in headless mode.
* Fixed a bug with :meth:`omni.isaac.lab.sim.utils.clone` failing when the input prim path
  had no parent (example: "/Table").


0.9.51 (2023-11-29)
~~~~~~~~~~~~~~~~~~~

Changed
^^^^^^^

* Changed the :meth:`omni.isaac.lab.sensor.SensorBase.update` method to always recompute the buffers if
  the sensor is in visualization mode.

Added
^^^^^

* Added available entities to the error message when accessing a non-existent entity in the
  :class:`InteractiveScene` class.
* Added a warning message when the user tries to reference an invalid prim in the :class:`FrameTransformer` sensor.


0.9.50 (2023-11-28)
~~~~~~~~~~~~~~~~~~~

Added
^^^^^

* Hid the ``STOP`` button in the UI when running standalone Python scripts. This is to prevent
  users from accidentally clicking the button and stopping the simulation. They should only be able to
  play and pause the simulation from the UI.

Removed
^^^^^^^

* Removed :attr:`omni.isaac.lab.sim.SimulationCfg.shutdown_app_on_stop`. The simulation is always rendering
  if it is stopped from the UI. The user needs to close the window or press ``Ctrl+C`` to close the simulation.


0.9.49 (2023-11-27)
~~~~~~~~~~~~~~~~~~~

Added
^^^^^

* Added an interface class, :class:`omni.isaac.lab.managers.ManagerTermBase`, to serve as the parent class
  for term implementations that are functional classes.
* Adapted all managers to support terms that are classes and not just functions clearer. This allows the user to
  create more complex terms that require additional state information.


0.9.48 (2023-11-24)
~~~~~~~~~~~~~~~~~~~

Fixed
^^^^^

* Fixed initialization of drift in the :class:`omni.isaac.lab.sensors.RayCasterCamera` class.


0.9.47 (2023-11-24)
~~~~~~~~~~~~~~~~~~~

Fixed
^^^^^

* Automated identification of the root prim in the :class:`omni.isaac.lab.assets.RigidObject` and
  :class:`omni.isaac.lab.assets.Articulation` classes. Earlier, the root prim was hard-coded to
  the spawn prim path. Now, the class searches for the root prim under the spawn prim path.


0.9.46 (2023-11-24)
~~~~~~~~~~~~~~~~~~~

Fixed
^^^^^

* Fixed a critical issue in the asset classes with writing states into physics handles.
  Earlier, the states were written over all the indices instead of the indices of the
  asset that were being updated. This caused the physics handles to refresh the states
  of all the assets in the scene, which is not desirable.


0.9.45 (2023-11-24)
~~~~~~~~~~~~~~~~~~~

Added
^^^^^

* Added :class:`omni.isaac.lab.command_generators.UniformPoseCommandGenerator` to generate
  poses in the asset's root frame by uniformly sampling from a given range.


0.9.44 (2023-11-16)
~~~~~~~~~~~~~~~~~~~

Added
^^^^^

* Added methods :meth:`reset` and :meth:`step` to the :class:`omni.isaac.lab.envs.BaseEnv`. This unifies
  the environment interface for simple standalone applications with the class.


0.9.43 (2023-11-16)
~~~~~~~~~~~~~~~~~~~

Fixed
^^^^^

* Replaced subscription of physics play and stop events in the :class:`omni.isaac.lab.assets.AssetBase` and
  :class:`omni.isaac.lab.sensors.SensorBase` classes with subscription to time-line play and stop events.
  This is to prevent issues in cases where physics first needs to perform mesh cooking and handles are not
  available immediately. For instance, with deformable meshes.


0.9.42 (2023-11-16)
~~~~~~~~~~~~~~~~~~~

Fixed
^^^^^

* Fixed setting of damping values from the configuration for :class:`ActuatorBase` class. Earlier,
  the stiffness values were being set into damping when a dictionary configuration was passed to the
  actuator model.
* Added dealing with :class:`int` and :class:`float` values in the configurations of :class:`ActuatorBase`.
  Earlier, a type-error was thrown when integer values were passed to the actuator model.


0.9.41 (2023-11-16)
~~~~~~~~~~~~~~~~~~~

Fixed
^^^^^

* Fixed the naming and shaping issues in the binary joint action term.


0.9.40 (2023-11-09)
~~~~~~~~~~~~~~~~~~~

Fixed
^^^^^

* Simplified the manual initialization of Isaac Sim :class:`ArticulationView` class. Earlier, we basically
  copied the code from the Isaac Sim source code. Now, we just call their initialize method.

Changed
^^^^^^^

* Changed the name of attribute :attr:`default_root_state_w` to :attr:`default_root_state`. The latter is
  more correct since the data is actually in the local environment frame and not the simulation world frame.


0.9.39 (2023-11-08)
~~~~~~~~~~~~~~~~~~~

Fixed
^^^^^

* Changed the reference of private ``_body_view`` variable inside the :class:`RigidObject` class
  to the public ``body_view`` property. For a rigid object, the private variable is not defined.


0.9.38 (2023-11-07)
~~~~~~~~~~~~~~~~~~~

Changed
^^^^^^^

* Upgraded the :class:`omni.isaac.lab.envs.RLTaskEnv` class to support Gym 0.29.0 environment definition.

Added
^^^^^

* Added computation of ``time_outs`` and ``terminated`` signals inside the termination manager. These follow the
  definition mentioned in `Gym 0.29.0 <https://gymnasium.farama.org/tutorials/gymnasium_basics/handling_time_limits/>`_.
* Added proper handling of observation and action spaces in the :class:`omni.isaac.lab.envs.RLTaskEnv` class.
  These now follow closely to how Gym VecEnv handles the spaces.


0.9.37 (2023-11-06)
~~~~~~~~~~~~~~~~~~~

Fixed
^^^^^

* Fixed broken visualization in :mod:`omni.isaac.lab.sensors.FrameTramsformer` class by overwriting the
  correct ``_debug_vis_callback`` function.
* Moved the visualization marker configurations of sensors to their respective sensor configuration classes.
  This allows users to set these configurations from the configuration object itself.


0.9.36 (2023-11-03)
~~~~~~~~~~~~~~~~~~~

Fixed
^^^^^

* Added explicit deleting of different managers in the :class:`omni.isaac.lab.envs.BaseEnv` and
  :class:`omni.isaac.lab.envs.RLTaskEnv` classes. This is required since deleting the managers
  is order-sensitive (many managers need to be deleted before the scene is deleted).


0.9.35 (2023-11-02)
~~~~~~~~~~~~~~~~~~~

Fixed
^^^^^

* Fixed the error: ``'str' object has no attribute '__module__'`` introduced by adding the future import inside the
  :mod:`omni.isaac.lab.utils.warp.kernels` module. Warp language does not support the ``__future__`` imports.


0.9.34 (2023-11-02)
~~~~~~~~~~~~~~~~~~~

Fixed
^^^^^

* Added missing import of ``from __future__ import annotations`` in the :mod:`omni.isaac.lab.utils.warp`
  module. This is needed to have a consistent behavior across Python versions.


0.9.33 (2023-11-02)
~~~~~~~~~~~~~~~~~~~

Fixed
^^^^^

* Fixed the :class:`omni.isaac.lab.command_generators.NullCommandGenerator` class. Earlier,
  it was having a runtime error due to infinity in the resampling time range. Now, the class just
  overrides the parent methods to perform no operations.


0.9.32 (2023-11-02)
~~~~~~~~~~~~~~~~~~~

Changed
^^^^^^^

* Renamed the :class:`omni.isaac.lab.envs.RLEnv` class to :class:`omni.isaac.lab.envs.RLTaskEnv` to
  avoid confusions in terminologies between environments and tasks.


0.9.31 (2023-11-02)
~~~~~~~~~~~~~~~~~~~

Added
^^^^^

* Added the :class:`omni.isaac.lab.sensors.RayCasterCamera` class, as a ray-casting based camera for
  "distance_to_camera", "distance_to_image_plane" and "normals" annotations. It has the same interface and
  functionalities as the USD Camera while it is on average 30% faster.


0.9.30 (2023-11-01)
~~~~~~~~~~~~~~~~~~~

Fixed
^^^^^

* Added skipping of None values in the :class:`InteractiveScene` class when creating the scene from configuration
  objects. Earlier, it was throwing an error when the user passed a None value for a scene element.
* Added ``kwargs`` to the :class:`RLEnv` class to allow passing additional arguments from gym registry function.
  This is now needed since the registry function passes args beyond the ones specified in the constructor.


0.9.29 (2023-11-01)
~~~~~~~~~~~~~~~~~~~

Fixed
^^^^^

* Fixed the material path resolution inside the :class:`omni.isaac.lab.sim.converters.UrdfConverter` class.
  With Isaac Sim 2023.1, the material paths from the importer are always saved as absolute paths. This caused
  issues when the generated USD file was moved to a different location. The fix now resolves the material paths
  relative to the USD file location.


0.9.28 (2023-11-01)
~~~~~~~~~~~~~~~~~~~

Changed
^^^^^^^

* Changed the way the :func:`omni.isaac.lab.sim.spawners.from_files.spawn_ground_plane` function sets the
  height of the ground. Earlier, it was reading the height from the configuration object. Now, it expects the
  desired transformation as inputs to the function. This makes it consistent with the other spawner functions.


0.9.27 (2023-10-31)
~~~~~~~~~~~~~~~~~~~

Changed
^^^^^^^

* Removed the default value of the argument ``camel_case`` in setters of USD attributes. This is to avoid
  confusion with the naming of the attributes in the USD file.

Fixed
^^^^^

* Fixed the selection of material prim in the :class:`omni.isaac.lab.sim.spawners.materials.spawn_preview_surface`
  method. Earlier, the created prim was being selected in the viewport which interfered with the selection of
  prims by the user.
* Updated :class:`omni.isaac.lab.sim.converters.MeshConverter` to use a different stage than the default stage
  for the conversion. This is to avoid the issue of the stage being closed when the conversion is done.


0.9.26 (2023-10-31)
~~~~~~~~~~~~~~~~~~~

Added
^^^^^

* Added the sensor implementation for :class:`omni.isaac.lab.sensors.FrameTransformer` class. Currently,
  it handles obtaining the transformation between two frames in the same articulation.


0.9.25 (2023-10-27)
~~~~~~~~~~~~~~~~~~~

Added
^^^^^

* Added the :mod:`omni.isaac.lab.envs.ui` module to put all the UI-related classes in one place. This currently
  implements the :class:`omni.isaac.lab.envs.ui.BaseEnvWindow` and :class:`omni.isaac.lab.envs.ui.RLEnvWindow`
  classes. Users can inherit from these classes to create their own UI windows.
* Added the attribute :attr:`omni.isaac.lab.envs.BaseEnvCfg.ui_window_class_type` to specify the UI window class
  to be used for the environment. This allows the user to specify their own UI window class to be used for the
  environment.


0.9.24 (2023-10-27)
~~~~~~~~~~~~~~~~~~~

Changed
^^^^^^^

* Changed the behavior of setting up debug visualization for assets, sensors and command generators.
  Earlier it was raising an error if debug visualization was not enabled in the configuration object.
  Now it checks whether debug visualization is implemented and only sets up the callback if it is
  implemented.


0.9.23 (2023-10-27)
~~~~~~~~~~~~~~~~~~~

Fixed
^^^^^

* Fixed a typo in the :class:`AssetBase` and :class:`SensorBase` that effected the class destructor.
  Earlier, a tuple was being created in the constructor instead of the actual object.


0.9.22 (2023-10-26)
~~~~~~~~~~~~~~~~~~~

Added
^^^^^

* Added a :class:`omni.isaac.lab.command_generators.NullCommandGenerator` class for no command environments.
  This is easier to work with than having checks for :obj:`None` in the command generator.

Fixed
^^^^^

* Moved the randomization manager to the :class:`omni.isaac.lab.envs.BaseEnv` class with the default
  settings to reset the scene to the defaults specified in the configurations of assets.
* Moved command generator to the :class:`omni.isaac.lab.envs.RlEnv` class to have all task-specification
  related classes in the same place.


0.9.21 (2023-10-26)
~~~~~~~~~~~~~~~~~~~

Fixed
^^^^^

* Decreased the priority of callbacks in asset and sensor base classes. This may help in preventing
  crashes when warm starting the simulation.
* Fixed no rendering mode when running the environment from the GUI. Earlier the function
  :meth:`SimulationContext.set_render_mode` was erroring out.


0.9.20 (2023-10-25)
~~~~~~~~~~~~~~~~~~~

Fixed
^^^^^

* Changed naming in :class:`omni.isaac.lab.sim.SimulationContext.RenderMode` to use ``NO_GUI_OR_RENDERING``
  and ``NO_RENDERING`` instead of ``HEADLESS`` for clarity.
* Changed :class:`omni.isaac.lab.sim.SimulationContext` to be capable of handling livestreaming and
  offscreen rendering.
* Changed :class:`omni.isaac.lab.app.AppLauncher` envvar ``VIEWPORT_RECORD`` to the more descriptive
  ``OFFSCREEN_RENDER``.


0.9.19 (2023-10-25)
~~~~~~~~~~~~~~~~~~~

Added
^^^^^

* Added Gym observation and action spaces for the :class:`omni.isaac.lab.envs.RLEnv` class.


0.9.18 (2023-10-23)
~~~~~~~~~~~~~~~~~~~

Added
^^^^^

* Created :class:`omni.isaac.lab.sim.converters.asset_converter.AssetConverter` to serve as a base
  class for all asset converters.
* Added :class:`omni.isaac.lab.sim.converters.mesh_converter.MeshConverter` to handle loading and conversion
  of mesh files (OBJ, STL and FBX) into USD format.
* Added script ``convert_mesh.py`` to ``source/tools`` to allow users to convert a mesh to USD via command line arguments.

Changed
^^^^^^^

* Renamed the submodule :mod:`omni.isaac.lab.sim.loaders` to :mod:`omni.isaac.lab.sim.converters` to be more
  general with the functionality of the module.
* Updated ``check_instanceable.py`` script to convert relative paths to absolute paths.


0.9.17 (2023-10-22)
~~~~~~~~~~~~~~~~~~~

Added
^^^^^

* Added setters and getters for term configurations in the :class:`RandomizationManager`, :class:`RewardManager`
  and :class:`TerminationManager` classes. This allows the user to modify the term configurations after the
  manager has been created.
* Added the method :meth:`compute_group` to the :class:`omni.isaac.lab.managers.ObservationManager` class to
  compute the observations for only a given group.
* Added the curriculum term for modifying reward weights after certain environment steps.


0.9.16 (2023-10-22)
~~~~~~~~~~~~~~~~~~~

Added
^^^^^

* Added support for keyword arguments for terms in the :class:`omni.isaac.lab.managers.ManagerBase`.

Fixed
^^^^^

* Fixed resetting of buffers in the :class:`TerminationManager` class. Earlier, the values were being set
  to ``0.0`` instead of ``False``.


0.9.15 (2023-10-22)
~~~~~~~~~~~~~~~~~~~

Added
^^^^^

* Added base yaw heading and body acceleration into :class:`omni.isaac.lab.assets.RigidObjectData` class.
  These quantities are computed inside the :class:`RigidObject` class.

Fixed
^^^^^

* Fixed the :meth:`omni.isaac.lab.assets.RigidObject.set_external_force_and_torque` method to correctly
  deal with the body indices.
* Fixed a bug in the :meth:`omni.isaac.lab.utils.math.wrap_to_pi` method to prevent self-assignment of
  the input tensor.


0.9.14 (2023-10-21)
~~~~~~~~~~~~~~~~~~~

Added
^^^^^

* Added 2-D drift (i.e. along x and y) to the :class:`omni.isaac.lab.sensors.RayCaster` class.
* Added flags to the :class:`omni.isaac.lab.sensors.ContactSensorCfg` to optionally obtain the
  sensor origin and air time information. Since these are not required by default, they are
  disabled by default.

Fixed
^^^^^

* Fixed the handling of contact sensor history buffer in the :class:`omni.isaac.lab.sensors.ContactSensor` class.
  Earlier, the buffer was not being updated correctly.


0.9.13 (2023-10-20)
~~~~~~~~~~~~~~~~~~~

Fixed
^^^^^

* Fixed the issue with double :obj:`Ellipsis` when indexing tensors with multiple dimensions.
  The fix now uses :obj:`slice(None)` instead of :obj:`Ellipsis` to index the tensors.


0.9.12 (2023-10-18)
~~~~~~~~~~~~~~~~~~~

Fixed
^^^^^

* Fixed bugs in actuator model implementation for actuator nets. Earlier the DC motor clipping was not working.
* Fixed bug in applying actuator model in the :class:`omni.isaac.lab.asset.Articulation` class. The new
  implementation caches the outputs from explicit actuator model into the ``joint_pos_*_sim`` buffer to
  avoid feedback loops in the tensor operation.


0.9.11 (2023-10-17)
~~~~~~~~~~~~~~~~~~~

Added
^^^^^

* Added the support for semantic tags into the :class:`omni.isaac.lab.sim.spawner.SpawnerCfg` class. This allows
  the user to specify the semantic tags for a prim when spawning it into the scene. It follows the same format as
  Omniverse Replicator.


0.9.10 (2023-10-16)
~~~~~~~~~~~~~~~~~~~

Added
^^^^^

* Added ``--livestream`` and ``--ros`` CLI args to :class:`omni.isaac.lab.app.AppLauncher` class.
* Added a static function :meth:`omni.isaac.lab.app.AppLauncher.add_app_launcher_args`, which
  appends the arguments needed for :class:`omni.isaac.lab.app.AppLauncher` to the argument parser.

Changed
^^^^^^^

* Within :class:`omni.isaac.lab.app.AppLauncher`, removed ``REMOTE_DEPLOYMENT`` env-var processing
  in the favor of ``HEADLESS`` and ``LIVESTREAM`` env-vars. These have clearer uses and better parity
  with the CLI args.


0.9.9 (2023-10-12)
~~~~~~~~~~~~~~~~~~

Added
^^^^^

* Added the property :attr:`omni.isaac.lab.assets.Articulation.is_fixed_base` to the articulation class to
  check if the base of the articulation is fixed or floating.
* Added the task-space action term corresponding to the differential inverse-kinematics controller.

Fixed
^^^^^

* Simplified the :class:`omni.isaac.lab.controllers.DifferentialIKController` to assume that user provides the
  correct end-effector poses and Jacobians. Earlier it was doing internal frame transformations which made the
  code more complicated and error-prone.


0.9.8 (2023-09-30)
~~~~~~~~~~~~~~~~~~

Fixed
^^^^^

* Fixed the boundedness of class objects that register callbacks into the simulator.
  These include devices, :class:`AssetBase`, :class:`SensorBase` and :class:`CommandGenerator`.
  The fix ensures that object gets deleted when the user deletes the object.


0.9.7 (2023-09-26)
~~~~~~~~~~~~~~~~~~

Fixed
^^^^^

* Modified the :class:`omni.isaac.lab.markers.VisualizationMarkers` to use the
  :class:`omni.isaac.lab.sim.spawner.SpawnerCfg` class instead of their
  own configuration objects. This makes it consistent with the other ways to spawn assets in the scene.

Added
^^^^^

* Added the method :meth:`copy` to configclass to allow copying of configuration objects.


0.9.6 (2023-09-26)
~~~~~~~~~~~~~~~~~~

Fixed
^^^^^

* Changed class-level configuration classes to refer to class types using ``class_type`` attribute instead
  of ``cls`` or ``cls_name``.


0.9.5 (2023-09-25)
~~~~~~~~~~~~~~~~~~

Changed
^^^^^^^

* Added future import of ``annotations`` to have a consistent behavior across Python versions.
* Removed the type-hinting from docstrings to simplify maintenance of the documentation. All type-hints are
  now in the code itself.


0.9.4 (2023-08-29)
~~~~~~~~~~~~~~~~~~

Added
^^^^^

* Added :class:`omni.isaac.lab.scene.InteractiveScene`, as the central scene unit that contains all entities
  that are part of the simulation. These include the terrain, sensors, articulations, rigid objects etc.
  The scene groups the common operations of these entities and allows to access them via their unique names.
* Added :mod:`omni.isaac.lab.envs` module that contains environment definitions that encapsulate the different
  general (scene, action manager, observation manager) and RL-specific (reward and termination manager) managers.
* Added :class:`omni.isaac.lab.managers.SceneEntityCfg` to handle which scene elements are required by the
  manager's terms. This allows the manager to parse useful information from the scene elements, such as the
  joint and body indices, and pass them to the term.
* Added :class:`omni.isaac.lab.sim.SimulationContext.RenderMode` to handle different rendering modes based on
  what the user wants to update (viewport, cameras, or UI elements).

Fixed
^^^^^

* Fixed the :class:`omni.isaac.lab.command_generators.CommandGeneratorBase` to register a debug visualization
  callback similar to how sensors and robots handle visualization.


0.9.3 (2023-08-23)
~~~~~~~~~~~~~~~~~~

Added
^^^^^

* Enabled the `faulthander <https://docs.python.org/3/library/faulthandler.html>`_ to catch segfaults and print
  the stack trace. This is enabled by default in the :class:`omni.isaac.lab.app.AppLauncher` class.

Fixed
^^^^^

* Re-added the :mod:`omni.isaac.lab.utils.kit` to the ``compat`` directory and fixed all the references to it.
* Fixed the deletion of Replicator nodes for the :class:`omni.isaac.lab.sensors.Camera` class. Earlier, the
  Replicator nodes were not being deleted when the camera was deleted. However, this does not prevent the random
  crashes that happen when the camera is deleted.
* Fixed the :meth:`omni.isaac.lab.utils.math.convert_quat` to support both numpy and torch tensors.

Changed
^^^^^^^

* Renamed all the scripts inside the ``test`` directory to follow the convention:

  * ``test_<module_name>.py``: Tests for the module ``<module_name>`` using unittest.
  * ``check_<module_name>``: Check for the module ``<module_name>`` using python main function.


0.9.2 (2023-08-22)
~~~~~~~~~~~~~~~~~~

Added
^^^^^

* Added the ability to color meshes in the :class:`omni.isaac.lab.terrain.TerrainGenerator` class. Currently,
  it only supports coloring the mesh randomly (``"random"``), based on the terrain height (``"height"``), and
  no coloring (``"none"``).

Fixed
^^^^^

* Modified the :class:`omni.isaac.lab.terrain.TerrainImporter` class to configure visual and physics materials
  based on the configuration object.


0.9.1 (2023-08-18)
~~~~~~~~~~~~~~~~~~

Added
^^^^^

* Introduced three different rotation conventions in the :class:`omni.isaac.lab.sensors.Camera` class. These
  conventions are:

  * ``opengl``: the camera is looking down the -Z axis with the +Y axis pointing up
  * ``ros``: the camera is looking down the +Z axis with the +Y axis pointing down
  * ``world``: the camera is looking along the +X axis with the -Z axis pointing down

  These can be used to declare the camera offset in :class:`omni.isaac.lab.sensors.CameraCfg.OffsetCfg` class
  and in :meth:`omni.isaac.lab.sensors.Camera.set_world_pose` method. Additionally, all conventions are
  saved to :class:`omni.isaac.lab.sensors.CameraData` class for easy access.

Changed
^^^^^^^

* Adapted all the sensor classes to follow a structure similar to the :class:`omni.isaac.lab.assets.AssetBase`.
  Hence, the spawning and initialization of sensors manually by the users is avoided.
* Removed the :meth:`debug_vis` function since that this functionality is handled by a render callback automatically
  (based on the passed configuration for the :class:`omni.isaac.lab.sensors.SensorBaseCfg.debug_vis` flag).


0.9.0 (2023-08-18)
~~~~~~~~~~~~~~~~~~

Added
^^^^^

* Introduces a new set of asset interfaces. These interfaces simplify the spawning of assets into the scene
  and initializing the physics handle by putting that inside post-startup physics callbacks. With this, users
  no longer need to worry about the :meth:`spawn` and :meth:`initialize` calls.
* Added utility methods to :mod:`omni.isaac.lab.utils.string` module that resolve regex expressions based
  on passed list of target keys.

Changed
^^^^^^^

* Renamed all references of joints in an articulation from "dof" to "joint". This makes it consistent with the
  terminology used in robotics.

Deprecated
^^^^^^^^^^

* Removed the previous modules for objects and robots. Instead the :class:`Articulation` and :class:`RigidObject`
  should be used.


0.8.12 (2023-08-18)
~~~~~~~~~~~~~~~~~~~

Added
^^^^^

* Added other properties provided by ``PhysicsScene`` to the :class:`omni.isaac.lab.sim.SimulationContext`
  class to allow setting CCD, solver iterations, etc.
* Added commonly used functions to the :class:`SimulationContext` class itself to avoid having additional
  imports from Isaac Sim when doing simple tasks such as setting camera view or retrieving the simulation settings.

Fixed
^^^^^

* Switched the notations of default buffer values in :class:`omni.isaac.lab.sim.PhysxCfg` from multiplication
  to scientific notation to avoid confusion with the values.


0.8.11 (2023-08-18)
~~~~~~~~~~~~~~~~~~~

Added
^^^^^

* Adds utility functions and configuration objects in the :mod:`omni.isaac.lab.sim.spawners`
  to create the following prims in the scene:

  * :mod:`omni.isaac.lab.sim.spawners.from_file`: Create a prim from a USD/URDF file.
  * :mod:`omni.isaac.lab.sim.spawners.shapes`: Create USDGeom prims for shapes (box, sphere, cylinder, capsule, etc.).
  * :mod:`omni.isaac.lab.sim.spawners.materials`: Create a visual or physics material prim.
  * :mod:`omni.isaac.lab.sim.spawners.lights`: Create a USDLux prim for different types of lights.
  * :mod:`omni.isaac.lab.sim.spawners.sensors`: Create a USD prim for supported sensors.

Changed
^^^^^^^

* Modified the :class:`SimulationContext` class to take the default physics material using the material spawn
  configuration object.


0.8.10 (2023-08-17)
~~~~~~~~~~~~~~~~~~~

Added
^^^^^

* Added methods for defining different physics-based schemas in the :mod:`omni.isaac.lab.sim.schemas` module.
  These methods allow creating the schema if it doesn't exist at the specified prim path and modify
  its properties based on the configuration object.


0.8.9 (2023-08-09)
~~~~~~~~~~~~~~~~~~

Changed
^^^^^^^

* Moved the :class:`omni.isaac.lab.asset_loader.UrdfLoader` class to the :mod:`omni.isaac.lab.sim.loaders`
  module to make it more accessible to the user.


0.8.8 (2023-08-09)
~~~~~~~~~~~~~~~~~~

Added
^^^^^

* Added configuration classes and functions for setting different physics-based schemas in the
  :mod:`omni.isaac.lab.sim.schemas` module. These allow modifying properties of the physics solver
  on the asset using configuration objects.


0.8.7 (2023-08-03)
~~~~~~~~~~~~~~~~~~

Fixed
^^^^^

* Added support for `__post_init__ <https://docs.python.org/3/library/dataclasses.html#post-init-processing>`_ in
  the :class:`omni.isaac.lab.utils.configclass` decorator.


0.8.6 (2023-08-03)
~~~~~~~~~~~~~~~~~~

Added
^^^^^

* Added support for callable classes in the :class:`omni.isaac.lab.managers.ManagerBase`.


0.8.5 (2023-08-03)
~~~~~~~~~~~~~~~~~~

Fixed
^^^^^

* Fixed the :class:`omni.isaac.lab.markers.Visualizationmarkers` class so that the markers are not visible in camera rendering mode.

Changed
^^^^^^^

* Simplified the creation of the point instancer in the :class:`omni.isaac.lab.markers.Visualizationmarkers` class. It now creates a new
  prim at the next available prim path if a prim already exists at the given path.


0.8.4 (2023-08-02)
~~~~~~~~~~~~~~~~~~

Added
^^^^^

* Added the :class:`omni.isaac.lab.sim.SimulationContext` class to the :mod:`omni.isaac.lab.sim` module.
  This class inherits from the :class:`omni.isaac.core.simulation_context.SimulationContext` class and adds
  the ability to create a simulation context from a configuration object.


0.8.3 (2023-08-02)
~~~~~~~~~~~~~~~~~~

Changed
^^^^^^^

* Moved the :class:`ActuatorBase` class to the :mod:`omni.isaac.lab.actuators.actuator_base` module.
* Renamed the :mod:`omni.isaac.lab.actuators.actuator` module to :mod:`omni.isaac.lab.actuators.actuator_pd`
  to make it more explicit that it contains the PD actuator models.


0.8.2 (2023-08-02)
~~~~~~~~~~~~~~~~~~

Changed
^^^^^^^

* Cleaned up the :class:`omni.isaac.lab.terrain.TerrainImporter` class to take all the parameters from the configuration
  object. This makes it consistent with the other classes in the package.
* Moved the configuration classes for terrain generator and terrain importer into separate files to resolve circular
  dependency issues.


0.8.1 (2023-08-02)
~~~~~~~~~~~~~~~~~~

Fixed
^^^^^

* Added a hack into :class:`omni.isaac.lab.app.AppLauncher` class to remove Isaac Lab packages from the path before launching
  the simulation application. This prevents the warning messages that appears when the user launches the ``SimulationApp``.

Added
^^^^^

* Enabled necessary viewport extensions in the :class:`omni.isaac.lab.app.AppLauncher` class itself if ``VIEWPORT_ENABLED``
  flag is true.


0.8.0 (2023-07-26)
~~~~~~~~~~~~~~~~~~

Added
^^^^^

* Added the :class:`ActionManager` class to the :mod:`omni.isaac.lab.managers` module to handle actions in the
  environment through action terms.
* Added contact force history to the :class:`omni.isaac.lab.sensors.ContactSensor` class. The history is stored
  in the ``net_forces_w_history`` attribute of the sensor data.

Changed
^^^^^^^

* Implemented lazy update of buffers in the :class:`omni.isaac.lab.sensors.SensorBase` class. This allows the user
  to update the sensor data only when required, i.e. when the data is requested by the user. This helps avoid double
  computation of sensor data when a reset is called in the environment.

Deprecated
^^^^^^^^^^

* Removed the support for different backends in the sensor class. We only use Pytorch as the backend now.
* Removed the concept of actuator groups. They are now handled by the :class:`omni.isaac.lab.managers.ActionManager`
  class. The actuator models are now directly handled by the robot class itself.


0.7.4 (2023-07-26)
~~~~~~~~~~~~~~~~~~

Changed
^^^^^^^

* Changed the behavior of the :class:`omni.isaac.lab.terrains.TerrainImporter` class. It now expects the terrain
  type to be specified in the configuration object. This allows the user to specify everything in the configuration
  object and not have to do an explicit call to import a terrain.

Fixed
^^^^^

* Fixed setting of quaternion orientations inside the :class:`omni.isaac.lab.markers.Visualizationmarkers` class.
  Earlier, the orientation was being set into the point instancer in the wrong order (``wxyz`` instead of ``xyzw``).


0.7.3 (2023-07-25)
~~~~~~~~~~~~~~~~~~

Fixed
^^^^^

* Fixed the issue with multiple inheritance in the :class:`omni.isaac.lab.utils.configclass` decorator.
  Earlier, if the inheritance tree was more than one level deep and the lowest level configuration class was
  not updating its values from the middle level classes.


0.7.2 (2023-07-24)
~~~~~~~~~~~~~~~~~~

Added
^^^^^

* Added the method :meth:`replace` to the :class:`omni.isaac.lab.utils.configclass` decorator to allow
  creating a new configuration object with values replaced from keyword arguments. This function internally
  calls the `dataclasses.replace <https://docs.python.org/3/library/dataclasses.html#dataclasses.replace>`_.

Fixed
^^^^^

* Fixed the handling of class types as member values in the :meth:`omni.isaac.lab.utils.configclass`. Earlier it was
  throwing an error since class types were skipped in the if-else block.


0.7.1 (2023-07-22)
~~~~~~~~~~~~~~~~~~

Added
^^^^^

* Added the :class:`TerminationManager`, :class:`CurriculumManager`, and :class:`RandomizationManager` classes
  to the :mod:`omni.isaac.lab.managers` module to handle termination, curriculum, and randomization respectively.


0.7.0 (2023-07-22)
~~~~~~~~~~~~~~~~~~

Added
^^^^^

* Created a new :mod:`omni.isaac.lab.managers` module for all the managers related to the environment / scene.
  This includes the :class:`omni.isaac.lab.managers.ObservationManager` and :class:`omni.isaac.lab.managers.RewardManager`
  classes that were previously in the :mod:`omni.isaac.lab.utils.mdp` module.
* Added the :class:`omni.isaac.lab.managers.ManagerBase` class to handle the creation of managers.
* Added configuration classes for :class:`ObservationTermCfg` and :class:`RewardTermCfg` to allow easy creation of
  observation and reward terms.

Changed
^^^^^^^

* Changed the behavior of :class:`ObservationManager` and :class:`RewardManager` classes to accept the key ``func``
  in each configuration term to be a callable. This removes the need to inherit from the base class
  and allows more reusability of the functions across different environments.
* Moved the old managers to the :mod:`omni.isaac.lab.compat.utils.mdp` module.
* Modified the necessary scripts to use the :mod:`omni.isaac.lab.compat.utils.mdp` module.


0.6.2 (2023-07-21)
~~~~~~~~~~~~~~~~~~

Added
^^^^^

* Added the :mod:`omni.isaac.lab.command_generators` to generate different commands based on the desired task.
  It allows the user to generate commands for different tasks in the same environment without having to write
  custom code for each task.


0.6.1 (2023-07-16)
~~~~~~~~~~~~~~~~~~

Fixed
^^^^^

* Fixed the :meth:`omni.isaac.lab.utils.math.quat_apply_yaw` to compute the yaw quaternion correctly.

Added
^^^^^

* Added functions to convert string and callable objects in :mod:`omni.isaac.lab.utils.string`.


0.6.0 (2023-07-16)
~~~~~~~~~~~~~~~~~~

Added
^^^^^

* Added the argument :attr:`sort_keys` to the :meth:`omni.isaac.lab.utils.io.yaml.dump_yaml` method to allow
  enabling/disabling of sorting of keys in the output yaml file.

Fixed
^^^^^

* Fixed the ordering of terms in :mod:`omni.isaac.lab.utils.configclass` to be consistent in the order in which
  they are defined. Previously, the ordering was done alphabetically which made it inconsistent with the order in which
  the parameters were defined.

Changed
^^^^^^^

* Changed the default value of the argument :attr:`sort_keys` in the :meth:`omni.isaac.lab.utils.io.yaml.dump_yaml`
  method to ``False``.
* Moved the old config classes in :mod:`omni.isaac.lab.utils.configclass` to
  :mod:`omni.isaac.lab.compat.utils.configclass` so that users can still run their old code where alphabetical
  ordering was used.


0.5.0 (2023-07-04)
~~~~~~~~~~~~~~~~~~

Added
^^^^^

* Added a generalized :class:`omni.isaac.lab.sensors.SensorBase` class that leverages the ideas of views to
  handle multiple sensors in a single class.
* Added the classes :class:`omni.isaac.lab.sensors.RayCaster`, :class:`omni.isaac.lab.sensors.ContactSensor`,
  and :class:`omni.isaac.lab.sensors.Camera` that output a batched tensor of sensor data.

Changed
^^^^^^^

* Renamed the parameter ``sensor_tick`` to ``update_freq`` to make it more intuitive.
* Moved the old sensors in :mod:`omni.isaac.lab.sensors` to :mod:`omni.isaac.lab.compat.sensors`.
* Modified the standalone scripts to use the :mod:`omni.isaac.lab.compat.sensors` module.


0.4.4 (2023-07-05)
~~~~~~~~~~~~~~~~~~

Fixed
^^^^^

* Fixed the :meth:`omni.isaac.lab.terrains.trimesh.utils.make_plane` method to handle the case when the
  plane origin does not need to be centered.
* Added the :attr:`omni.isaac.lab.terrains.TerrainGeneratorCfg.seed` to make generation of terrains reproducible.
  The default value is ``None`` which means that the seed is not set.

Changed
^^^^^^^

* Changed the saving of ``origins`` in :class:`omni.isaac.lab.terrains.TerrainGenerator` class to be in CSV format
  instead of NPY format.


0.4.3 (2023-06-28)
~~~~~~~~~~~~~~~~~~

Added
^^^^^

* Added the :class:`omni.isaac.lab.markers.PointInstancerMarker` class that wraps around
  `UsdGeom.PointInstancer <https://graphics.pixar.com/usd/dev/api/class_usd_geom_point_instancer.html>`_
  to directly work with torch and numpy arrays.

Changed
^^^^^^^

* Moved the old markers in :mod:`omni.isaac.lab.markers` to :mod:`omni.isaac.lab.compat.markers`.
* Modified the standalone scripts to use the :mod:`omni.isaac.lab.compat.markers` module.


0.4.2 (2023-06-28)
~~~~~~~~~~~~~~~~~~

Added
^^^^^

* Added the sub-module :mod:`omni.isaac.lab.terrains` to allow procedural generation of terrains and supporting
  importing of terrains from different sources (meshes, usd files or default ground plane).


0.4.1 (2023-06-27)
~~~~~~~~~~~~~~~~~~

* Added the :class:`omni.isaac.lab.app.AppLauncher` class to allow controlled instantiation of
  the `SimulationApp <https://docs.omniverse.nvidia.com/py/isaacsim/source/extensions/omni.isaac.kit/docs/index.html>`_
  and extension loading for remote deployment and ROS bridges.

Changed
^^^^^^^

* Modified all standalone scripts to use the :class:`omni.isaac.lab.app.AppLauncher` class.


0.4.0 (2023-05-27)
~~~~~~~~~~~~~~~~~~

Added
^^^^^

* Added a helper class :class:`omni.isaac.lab.asset_loader.UrdfLoader` that converts a URDF file to instanceable USD
  file based on the input configuration object.


0.3.2 (2023-04-27)
~~~~~~~~~~~~~~~~~~

Fixed
^^^^^

* Added safe-printing of functions while using the :meth:`omni.isaac.lab.utils.dict.print_dict` function.


0.3.1 (2023-04-23)
~~~~~~~~~~~~~~~~~~

Added
^^^^^

* Added a modified version of ``lula_franka_gen.urdf`` which includes an end-effector frame.
* Added a standalone script ``play_rmpflow.py`` to show RMPFlow controller.

Fixed
^^^^^

* Fixed the splitting of commands in the :meth:`ActuatorGroup.compute` method. Earlier it was reshaping the
  commands to the shape ``(num_actuators, num_commands)`` which was causing the commands to be split incorrectly.
* Fixed the processing of actuator command in the :meth:`RobotBase._process_actuators_cfg` to deal with multiple
  command types when using "implicit" actuator group.

0.3.0 (2023-04-20)
~~~~~~~~~~~~~~~~~~

Fixed
^^^^^

* Added the destructor to the keyboard devices to unsubscribe from carb.

Added
^^^^^

* Added the :class:`Se2Gamepad` and :class:`Se3Gamepad` for gamepad teleoperation support.


0.2.8 (2023-04-10)
~~~~~~~~~~~~~~~~~~

Fixed
^^^^^

* Fixed bugs in :meth:`axis_angle_from_quat` in the ``omni.isaac.lab.utils.math`` to handle quaternion with negative w component.
* Fixed bugs in :meth:`subtract_frame_transforms` in the ``omni.isaac.lab.utils.math`` by adding the missing final rotation.


0.2.7 (2023-04-07)
~~~~~~~~~~~~~~~~~~

Fixed
^^^^^

* Fixed repetition in applying mimic multiplier for "p_abs" in the :class:`GripperActuatorGroup` class.
* Fixed bugs in :meth:`reset_buffers` in the :class:`RobotBase` and :class:`LeggedRobot` classes.

0.2.6 (2023-03-16)
~~~~~~~~~~~~~~~~~~

Added
^^^^^

* Added the :class:`CollisionPropertiesCfg` to rigid/articulated object and robot base classes.
* Added the :class:`PhysicsMaterialCfg` to the :class:`SingleArm` class for tool sites.

Changed
^^^^^^^

* Changed the default control mode of the :obj:`PANDA_HAND_MIMIC_GROUP_CFG` to be from ``"v_abs"`` to ``"p_abs"``.
  Using velocity control for the mimic group can cause the hand to move in a jerky manner.


0.2.5 (2023-03-08)
~~~~~~~~~~~~~~~~~~

Fixed
^^^^^

* Fixed the indices used for the Jacobian and dynamics quantities in the :class:`MobileManipulator` class.


0.2.4 (2023-03-04)
~~~~~~~~~~~~~~~~~~

Added
^^^^^

* Added :meth:`apply_nested_physics_material` to the ``omni.isaac.lab.utils.kit``.
* Added the :meth:`sample_cylinder` to sample points from a cylinder's surface.
* Added documentation about the issue in using instanceable asset as markers.

Fixed
^^^^^

* Simplified the physics material application in the rigid object and legged robot classes.

Removed
^^^^^^^

* Removed the ``geom_prim_rel_path`` argument in the :class:`RigidObjectCfg.MetaInfoCfg` class.


0.2.3 (2023-02-24)
~~~~~~~~~~~~~~~~~~

Fixed
^^^^^

* Fixed the end-effector body index used for getting the Jacobian in the :class:`SingleArm` and :class:`MobileManipulator` classes.


0.2.2 (2023-01-27)
~~~~~~~~~~~~~~~~~~

Fixed
^^^^^

* Fixed the :meth:`set_world_pose_ros` and :meth:`set_world_pose_from_view` in the :class:`Camera` class.

Deprecated
^^^^^^^^^^

* Removed the :meth:`set_world_pose_from_ypr` method from the :class:`Camera` class.


0.2.1 (2023-01-26)
~~~~~~~~~~~~~~~~~~

Fixed
^^^^^

* Fixed the :class:`Camera` class to support different fisheye projection types.


0.2.0 (2023-01-25)
~~~~~~~~~~~~~~~~~~

Added
^^^^^

* Added support for warp backend in camera utilities.
* Extended the ``play_camera.py`` with ``--gpu`` flag to use GPU replicator backend.

0.1.1 (2023-01-24)
~~~~~~~~~~~~~~~~~~

Fixed
^^^^^

* Fixed setting of physics material on the ground plane when using :meth:`omni.isaac.lab.utils.kit.create_ground_plane` function.


0.1.0 (2023-01-17)
~~~~~~~~~~~~~~~~~~

Added
^^^^^

* Initial release of the extension with experimental API.
* Available robot configurations:

  * **Quadrupeds:** Unitree A1, ANYmal B, ANYmal C
  * **Single-arm manipulators:** Franka Emika arm, UR5
  * **Mobile manipulators:** Clearpath Ridgeback with Franka Emika arm or UR5<|MERGE_RESOLUTION|>--- conflicted
+++ resolved
@@ -1,15 +1,15 @@
 Changelog
 ---------
 
-<<<<<<< HEAD
-0.17.12 (2024-06-10)
+0.17.14 (2024-06-13)
 ~~~~~~~~~~~~~~~~~~~~
 
 Changed
 ^^^^^^^
 
 * Performance improvements for material randomization in events.
-=======
+
+
 0.17.13 (2024-06-13)
 ~~~~~~~~~~~~~~~~~~~~
 
@@ -34,7 +34,6 @@
 * Added time-stamped buffers in the classes :class:`omni.isaac.lab.assets.RigidObjectData` and :class:`omni.isaac.lab.assets.ArticulationData`
   to update some values lazily and avoid unnecessary computations between physics updates. Before, all the data was always
   updated at every step, even if it was not used by the task.
->>>>>>> 478e914f
 
 
 0.17.11 (2024-05-30)
