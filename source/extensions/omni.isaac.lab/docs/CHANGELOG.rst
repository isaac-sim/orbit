--- conflicted
+++ resolved
@@ -1,49 +1,51 @@
 Changelog
 ---------
 
-<<<<<<< HEAD
-=======
-0.20.3 (2024-08-02)
-~~~~~~~~~~~~~~~~~~~
-
-Fixed
-^^^^^
-
-* Fixed the setting of translation and orientation when spawning a mesh prim. Earlier, the translation
-  and orientation was being applied both on the parent Xform and the mesh prim. This was causing the
-  mesh prim to be offset by the translation and orientation of the parent Xform, which is not the intended
-  behavior.
-
-
-0.20.2 (2024-08-02)
-~~~~~~~~~~~~~~~~~~~
-
-Changed
-^^^^^^^
-
-* Modified the computation of body acceleration for rigid body data to use PhysX APIs instead of
-  numerical finite-differencing. This removes the need for computation of body acceleration at
-  every update call of the data buffer.
-
-
->>>>>>> 1334f280
-0.20.1 (2024-07-30)
-~~~~~~~~~~~~~~~~~~~
-
-Fixed
-^^^^^
-
-<<<<<<< HEAD
+0.20.4 (2024-08-02)
+~~~~~~~~~~~~~~~~~~~
+
+Fixed
+^^^^^
+
 * Fixed the caching of terrains when using the :class:`omni.isaac.lab.terrains.TerrainGenerator` class.
   Earlier, the random sampling of the difficulty levels led to different hash values for the same terrain
   configuration. This caused the terrains to be re-generated even when the same configuration was used.
   Now, the numpy random generator is seeded with the same seed to ensure that the difficulty levels are
   sampled in the same order between different runs.
-=======
+
+
+0.20.3 (2024-08-02)
+~~~~~~~~~~~~~~~~~~~
+
+Fixed
+^^^^^
+
+* Fixed the setting of translation and orientation when spawning a mesh prim. Earlier, the translation
+  and orientation was being applied both on the parent Xform and the mesh prim. This was causing the
+  mesh prim to be offset by the translation and orientation of the parent Xform, which is not the intended
+  behavior.
+
+
+0.20.2 (2024-08-02)
+~~~~~~~~~~~~~~~~~~~
+
+Changed
+^^^^^^^
+
+* Modified the computation of body acceleration for rigid body data to use PhysX APIs instead of
+  numerical finite-differencing. This removes the need for computation of body acceleration at
+  every update call of the data buffer.
+
+
+0.20.1 (2024-07-30)
+~~~~~~~~~~~~~~~~~~~
+
+Fixed
+^^^^^
+
 * Fixed the :meth:`omni.isaac.lab.utils.math.wrap_to_pi` method to handle the wrapping of angles correctly.
   Earlier, the method was not wrapping the angles to the range [-pi, pi] correctly when the angles were outside
   the range [-2*pi, 2*pi].
->>>>>>> 1334f280
 
 
 0.20.0 (2024-07-26)
