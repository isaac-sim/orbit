Changelog
---------

<<<<<<< HEAD
0.18.7 (2024-07-02)
~~~~~~~~~~~~~~~~~~~

Added
^^^^^

* Added a lidar pattern function :func:`~omni.isaac.lab.sensors.ray_caster.patterns.patterns.lidar_pattern` with
  corresponding config :class:`~omni.isaac.lab.sensors.ray_caster.patterns_cfg.LidarPatternCfg`.
=======
0.19.0 (2024-07-04)
~~~~~~~~~~~~~~~~~~~

Fixed
^^^^^

* Fixed parsing of articulations with nested rigid links while using the :class:`omni.isaac.lab.assets.Articulation`
  class. Earlier, the class initialization failed when the articulation had nested rigid links since the rigid
  links were not being parsed correctly by the PhysX view.

Removed
^^^^^^^

* Removed the attribute :attr:`body_physx_view` from the :class:`omni.isaac.lab.assets.Articulation` and
  :class:`omni.isaac.lab.assets.RigidObject` classes. These were causing confusions when used with articulation
  view since the body names were not following the same ordering.
* Dropped support for Isaac Sim 2023.1.1. The minimum supported version is now Isaac Sim 4.0.0.
>>>>>>> da34688b


0.18.6 (2024-07-01)
~~~~~~~~~~~~~~~~~~~

Fixed
^^^^^

* Fixed the environment stepping logic. Earlier, the environments' rendering logic was updating the kit app which
  would in turn step the physics :attr:`omni.isaac.lab.sim.SimulationCfg.render_interval` times. Now, a render
  call only does rendering and does not step the physics.


0.18.5 (2024-06-26)
~~~~~~~~~~~~~~~~~~~

Fixed
^^^^^

* Fixed the gravity vector direction used inside the :class:`omni.isaac.lab.assets.RigidObjectData`class.
  Earlier, the gravity direction was hard-coded as (0, 0, -1) which may be different from the actual
  gravity direction in the simulation. Now, the gravity direction is obtained from the simulation context
  and used to compute the projection of the gravity vector on the object.


0.18.4 (2024-06-26)
~~~~~~~~~~~~~~~~~~~

Fixed
^^^^^

* Fixed double reference count of the physics sim view inside the asset classes. This was causing issues
  when destroying the asset class instance since the physics sim view was not being properly released.

Added
^^^^^

* Added the attribute :attr:`~omni.isaac.lab.assets.AssetBase.is_initialized` to check if the asset and sensor
  has been initialized properly. This can be used to ensure that the asset or sensor is ready to use in the simulation.


0.18.3 (2024-06-25)
~~~~~~~~~~~~~~~~~~~

Fixed
^^^^^

* Fixed the docstrings at multiple places related to the different buffer implementations inside the
  :mod:`omni.isaac.lab.utils.buffers` module. The docstrings were not clear and did not provide enough
  information about the classes and their methods.

Added
^^^^^

* Added the field for fixed tendom names in the :class:`omni.isaac.lab.assets.ArticulationData` class.
  Earlier, this information was not exposed which was inconsistent with other name related information
  such as joint or body names.

Changed
^^^^^^^

* Renamed the fields ``min_num_time_lags`` and ``max_num_time_lags`` to ``min_delay`` and
  ``max_delay`` in the :class:`omni.isaac.lab.actuators.DelayedPDActuatorCfg` class. This is to make
  the naming simpler to understand.


0.18.2 (2024-06-25)
~~~~~~~~~~~~~~~~~~~

Changed
^^^^^^^

* Moved the configuration for tile-rendered camera into its own file named ``tiled_camera_cfg.py``.
  This makes it easier to follow where the configuration is located and how it is related to the class.


0.18.1 (2024-06-25)
~~~~~~~~~~~~~~~~~~~

Changed
^^^^^^^

* Ensured that a parity between class and its configuration class is explicitly visible in the
  :mod:`omni.isaac.lab.envs` module. This makes it easier to follow where definitions are located and how
  they are related. This should not be a breaking change as the classes are still accessible through the same module.


0.18.0 (2024-06-13)
~~~~~~~~~~~~~~~~~~~

Fixed
^^^^^

* Fixed the rendering logic to render at the specified interval. Earlier, the substep parameter had no effect and rendering
  would happen once every env.step() when active.

Changed
^^^^^^^

* Renamed :attr:`omni.isaac.lab.sim.SimulationCfg.substeps` to :attr:`omni.isaac.lab.sim.SimulationCfg.render_interval`.
  The render logic is now integrated in the decimation loop of the environment.


0.17.13 (2024-06-13)
~~~~~~~~~~~~~~~~~~~~

Fixed
^^^^^

* Fixed the orientation reset logic in :func:`omni.isaac.lab.envs.mdp.events.reset_root_state_uniform` to make it relative to
  the default orientation. Earlier, the position was sampled relative to the default and the orientation not.


0.17.12 (2024-06-13)
~~~~~~~~~~~~~~~~~~~~

Added
^^^^^

* Added the class :class:`omni.isaac.lab.utils.buffers.TimestampedBuffer` to store timestamped data.

Changed
^^^^^^^

* Added time-stamped buffers in the classes :class:`omni.isaac.lab.assets.RigidObjectData` and :class:`omni.isaac.lab.assets.ArticulationData`
  to update some values lazily and avoid unnecessary computations between physics updates. Before, all the data was always
  updated at every step, even if it was not used by the task.


0.17.11 (2024-05-30)
~~~~~~~~~~~~~~~~~~~~

Fixed
^^^^^

* Fixed :class:`omni.isaac.lab.sensor.ContactSensor` not loading correctly in extension mode.
  Earlier, the :attr:`omni.isaac.lab.sensor.ContactSensor.body_physx_view` was not initialized when
  :meth:`omni.isaac.lab.sensor.ContactSensor._debug_vis_callback` is called which references it.


0.17.10 (2024-05-30)
~~~~~~~~~~~~~~~~~~~~

Fixed
^^^^^

* Fixed compound classes being directly assigned in ``default_factory`` generator method
  :meth:`omni.isaac.lab.utils.configclass._return_f`, which resulted in shared references such that modifications to
  compound objects were reflected across all instances generated from the same ``default_factory`` method.


0.17.9 (2024-05-30)
~~~~~~~~~~~~~~~~~~~

Added
^^^^^

* Added ``variants`` attribute to the :class:`omni.isaac.lab.sim.from_files.UsdFileCfg` class to select USD
  variants when loading assets from USD files.


0.17.8 (2024-05-28)
~~~~~~~~~~~~~~~~~~~

Fixed
^^^^^

* Implemented the reset methods in the action terms to avoid returning outdated data.


0.17.7 (2024-05-28)
~~~~~~~~~~~~~~~~~~~

Added
^^^^^

* Added debug visualization utilities in the :class:`omni.isaac.lab.managers.ActionManager` class.


0.17.6 (2024-05-27)
~~~~~~~~~~~~~~~~~~~

Added
^^^^^

* Added ``wp.init()`` call in Warp utils.


0.17.5 (2024-05-22)
~~~~~~~~~~~~~~~~~~~

Changed
^^^^^^^

* Websocket livestreaming is no longer supported. Valid livestream options are {0, 1, 2}.
* WebRTC livestream is now set with livestream=2.


0.17.4 (2024-05-17)
~~~~~~~~~~~~~~~~~~~

Changed
^^^^^^^

* Modified the noise functions to also support add, scale, and abs operations on the data. Added aliases
  to ensure backward compatibility with the previous functions.

  * Added :attr:`omni.isaac.lab.utils.noise.NoiseCfg.operation` for the different operations.
  * Renamed ``constant_bias_noise`` to :func:`omni.isaac.lab.utils.noise.constant_noise`.
  * Renamed ``additive_uniform_noise`` to :func:`omni.isaac.lab.utils.noise.uniform_noise`.
  * Renamed ``additive_gaussian_noise`` to :func:`omni.isaac.lab.utils.noise.gaussian_noise`.


0.17.3 (2024-05-15)
~~~~~~~~~~~~~~~~~~~

Fixed
^^^^^

* Set ``hide_ui`` flag in the app launcher for livestream.
* Fix native client livestream extensions.


0.17.2 (2024-05-09)
~~~~~~~~~~~~~~~~~~~

Changed
^^^^^^^

* Renamed ``_range`` to ``distribution_params`` in ``events.py`` for methods that defined a distribution.
* Apply additive/scaling randomization noise on default data instead of current data.
* Changed material bucketing logic to prevent exceeding 64k materials.

Fixed
^^^^^

* Fixed broadcasting issues with indexing when environment and joint IDs are provided.
* Fixed incorrect tensor dimensions when setting a subset of environments.

Added
^^^^^

* Added support for randomization of fixed tendon parameters.
* Added support for randomization of dof limits.
* Added support for randomization of gravity.
* Added support for Gaussian sampling.
* Added default buffers to Articulation/Rigid object data classes for randomization.


0.17.1 (2024-05-10)
~~~~~~~~~~~~~~~~~~~

Fixed
^^^^^

* Added attribute :attr:`omni.isaac.lab.sim.converters.UrdfConverterCfg.override_joint_dynamics` to properly parse
  joint dynamics in :class:`omni.isaac.lab.sim.converters.UrdfConverter`.


0.17.0 (2024-05-07)
~~~~~~~~~~~~~~~~~~~

Changed
^^^^^^^

* Renamed ``BaseEnv`` to :class:`omni.isaac.lab.envs.ManagerBasedEnv`.
* Renamed ``base_env.py`` to ``manager_based_env.py``.
* Renamed ``BaseEnvCfg`` to :class:`omni.isaac.lab.envs.ManagerBasedEnvCfg`.
* Renamed ``RLTaskEnv`` to :class:`omni.isaac.lab.envs.ManagerBasedRLEnv`.
* Renamed ``rl_task_env.py`` to ``manager_based_rl_env.py``.
* Renamed ``RLTaskEnvCfg`` to :class:`omni.isaac.lab.envs.ManagerBasedRLEnvCfg`.
* Renamed ``rl_task_env_cfg.py`` to ``rl_env_cfg.py``.
* Renamed ``OIGEEnv`` to :class:`omni.isaac.lab.envs.DirectRLEnv`.
* Renamed ``oige_env.py`` to ``direct_rl_env.py``.
* Renamed ``RLTaskEnvWindow`` to :class:`omni.isaac.lab.envs.ui.ManagerBasedRLEnvWindow`.
* Renamed ``rl_task_env_window.py`` to ``manager_based_rl_env_window.py``.
* Renamed all references of ``BaseEnv``, ``BaseEnvCfg``, ``RLTaskEnv``, ``RLTaskEnvCfg``,  ``OIGEEnv``, and ``RLTaskEnvWindow``.

Added
^^^^^

* Added direct workflow base class :class:`omni.isaac.lab.envs.DirectRLEnv`.


0.16.4 (2024-05-06)
~~~~~~~~~~~~~~~~~~~~

Changed
^^^^^^^

* Added :class:`omni.isaac.lab.sensors.TiledCamera` to support tiled rendering with RGB and depth.


0.16.3 (2024-04-26)
~~~~~~~~~~~~~~~~~~~

Fixed
^^^^^

* Fixed parsing of filter prim path expressions in the :class:`omni.isaac.lab.sensors.ContactSensor` class.
  Earlier, the filter prim paths given to the physics view was not being parsed since they were specified as
  regex expressions instead of glob expressions.


0.16.2 (2024-04-25)
~~~~~~~~~~~~~~~~~~~~

Changed
^^^^^^^

* Simplified the installation procedure, isaaclab -e is no longer needed
* Updated torch dependency to 2.2.2


0.16.1 (2024-04-20)
~~~~~~~~~~~~~~~~~~~

Added
^^^^^

* Added attribute :attr:`omni.isaac.lab.sim.ArticulationRootPropertiesCfg.fix_root_link` to fix the root link
  of an articulation to the world frame.


0.16.0 (2024-04-16)
~~~~~~~~~~~~~~~~~~~

Added
^^^^^

* Added the function :meth:`omni.isaac.lab.utils.math.quat_unique` to standardize quaternion representations,
  i.e. always have a non-negative real part.
* Added events terms for randomizing mass by scale, simulation joint properties (stiffness, damping, armature,
  and friction)

Fixed
^^^^^

* Added clamping of joint positions and velocities in event terms for resetting joints. The simulation does not
  throw an error if the set values are out of their range. Hence, users are expected to clamp them before setting.
* Fixed :class:`omni.isaac.lab.envs.mdp.EMAJointPositionToLimitsActionCfg` to smoothen the actions
  at environment frequency instead of simulation frequency.

* Renamed the following functions in :meth:`omni.isaac.lab.envs.mdp` to avoid confusions:

  * Observation: :meth:`joint_pos_norm` -> :meth:`joint_pos_limit_normalized`
  * Action: :class:`ExponentialMovingAverageJointPositionAction` -> :class:`EMAJointPositionToLimitsAction`
  * Termination: :meth:`base_height` -> :meth:`root_height_below_minimum`
  * Termination: :meth:`joint_pos_limit` -> :meth:`joint_pos_out_of_limit`
  * Termination: :meth:`joint_pos_manual_limit` -> :meth:`joint_pos_out_of_manual_limit`
  * Termination: :meth:`joint_vel_limit` -> :meth:`joint_vel_out_of_limit`
  * Termination: :meth:`joint_vel_manual_limit` -> :meth:`joint_vel_out_of_manual_limit`
  * Termination: :meth:`joint_torque_limit` -> :meth:`joint_effort_out_of_limit`

Deprecated
^^^^^^^^^^

* Deprecated the function :meth:`omni.isaac.lab.envs.mdp.add_body_mass` in favor of
  :meth:`omni.isaac.lab.envs.mdp.randomize_rigid_body_mass`. This supports randomizing the mass based on different
  operations (add, scale, or set) and sampling distributions.


0.15.13 (2024-04-16)
~~~~~~~~~~~~~~~~~~~~

Changed
^^^^^^^

* Improved startup performance by enabling rendering-based extensions only when necessary and caching of nucleus directory.
* Renamed the flag ``OFFSCREEN_RENDER`` or ``--offscreen_render`` to ``ENABLE_CAMERAS`` or ``--enable_cameras`` respectively.


0.15.12 (2024-04-16)
~~~~~~~~~~~~~~~~~~~~

Changed
^^^^^^^

* Replaced calls to the ``check_file_path`` function in the :mod:`omni.isaac.lab.sim.spawners.from_files`
  with the USD stage resolve identifier function. This helps speed up the loading of assets from file paths
  by avoiding Nucleus server calls.


0.15.11 (2024-04-15)
~~~~~~~~~~~~~~~~~~~~

Added
^^^^^

* Added the :meth:`omni.isaac.lab.sim.SimulationContext.has_rtx_sensors` method to check if any
  RTX-related sensors such as cameras have been created in the simulation. This is useful to determine
  if simulation requires RTX rendering during step or not.

Fixed
^^^^^

* Fixed the rendering of RTX-related sensors such as cameras inside the :class:`omni.isaac.lab.envs.RLTaskEnv` class.
  Earlier the rendering did not happen inside the step function, which caused the sensor data to be empty.


0.15.10 (2024-04-11)
~~~~~~~~~~~~~~~~~~~~

Fixed
^^^^^

* Fixed sharing of the same memory address between returned tensors from observation terms
  in the :class:`omni.isaac.lab.managers.ObservationManager` class. Earlier, the returned
  tensors could map to the same memory address, causing issues when the tensors were modified
  during scaling, clipping or other operations.


0.15.9 (2024-04-04)
~~~~~~~~~~~~~~~~~~~

Fixed
^^^^^

* Fixed assignment of individual termination terms inside the :class:`omni.isaac.lab.managers.TerminationManager`
  class. Earlier, the terms were being assigned their values through an OR operation which resulted in incorrect
  values. This regression was introduced in version 0.15.1.


0.15.8 (2024-04-02)
~~~~~~~~~~~~~~~~~~~

Added
^^^^^

* Added option to define ordering of points for the mesh-grid generation in the
  :func:`omni.isaac.lab.sensors.ray_caster.patterns.grid_pattern`. This parameter defaults to 'xy'
  for backward compatibility.


0.15.7 (2024-03-28)
~~~~~~~~~~~~~~~~~~~

Added
^^^^^

* Adds option to return indices/data in the specified query keys order in
  :class:`omni.isaac.lab.managers.SceneEntityCfg` class, and the respective
  :func:`omni.isaac.lab.utils.string.resolve_matching_names_values` and
  :func:`omni.isaac.lab.utils.string.resolve_matching_names` functions.


0.15.6 (2024-03-28)
~~~~~~~~~~~~~~~~~~~

Added
^^^^^

* Extended the :class:`omni.isaac.lab.app.AppLauncher` class to support the loading of experience files
  from the command line. This allows users to load a specific experience file when running the application
  (such as for multi-camera rendering or headless mode).

Changed
^^^^^^^

* Changed default loading of experience files in the :class:`omni.isaac.lab.app.AppLauncher` class from the ones
  provided by Isaac Sim to the ones provided in Isaac Lab's ``source/apps`` directory.


0.15.5 (2024-03-23)
~~~~~~~~~~~~~~~~~~~

Fixed
^^^^^

* Fixed the env origins in :meth:`_compute_env_origins_grid` of :class:`omni.isaac.lab.terrain.TerrainImporter`
  to match that obtained from the Isaac Sim :class:`omni.isaac.cloner.GridCloner` class.

Added
^^^^^

* Added unit test to ensure consistency between environment origins generated by IsaacSim's Grid Cloner and those
  produced by the TerrainImporter.


0.15.4 (2024-03-22)
~~~~~~~~~~~~~~~~~~~

Fixed
^^^^^

* Fixed the :class:`omni.isaac.lab.envs.mdp.actions.NonHolonomicActionCfg` class to use
  the correct variable when applying actions.


0.15.3 (2024-03-21)
~~~~~~~~~~~~~~~~~~~

Added
^^^^^

* Added unit test to check that :class:`omni.isaac.lab.scene.InteractiveScene` entity data is not shared between separate instances.

Fixed
^^^^^

* Moved class variables in :class:`omni.isaac.lab.scene.InteractiveScene` to correctly  be assigned as
  instance variables.
* Removed custom ``__del__`` magic method from :class:`omni.isaac.lab.scene.InteractiveScene`.


0.15.2 (2024-03-21)
~~~~~~~~~~~~~~~~~~~

Fixed
^^^^^

* Added resolving of relative paths for the main asset USD file when using the
  :class:`omni.isaac.lab.sim.converters.UrdfConverter` class. This is to ensure that the material paths are
  resolved correctly when the main asset file is moved to a different location.


0.15.1 (2024-03-19)
~~~~~~~~~~~~~~~~~~~

Fixed
^^^^^

* Fixed the imitation learning workflow example script, updating Isaac Lab and Robomimic API calls.
* Removed the resetting of :attr:`_term_dones` in the :meth:`omni.isaac.lab.managers.TerminationManager.reset`.
  Previously, the environment cleared out all the terms. However, it impaired reading the specific term's values externally.


0.15.0 (2024-03-17)
~~~~~~~~~~~~~~~~~~~

Deprecated
^^^^^^^^^^

* Renamed :class:`omni.isaac.lab.managers.RandomizationManager` to :class:`omni.isaac.lab.managers.EventManager`
  class for clarification as the manager takes care of events such as reset in addition to pure randomizations.
* Renamed :class:`omni.isaac.lab.managers.RandomizationTermCfg` to :class:`omni.isaac.lab.managers.EventTermCfg`
  for consistency with the class name change.


0.14.1 (2024-03-16)
~~~~~~~~~~~~~~~~~~~

Added
^^^^^

* Added simulation schemas for joint drive and fixed tendons. These can be configured for assets imported
  from file formats.
* Added logging of tendon properties to the articulation class (if they are present in the USD prim).


0.14.0 (2024-03-15)
~~~~~~~~~~~~~~~~~~~

Fixed
^^^^^

* Fixed the ordering of body names used in the :class:`omni.isaac.lab.assets.Articulation` class. Earlier,
  the body names were not following the same ordering as the bodies in the articulation. This led
  to issues when using the body names to access data related to the links from the articulation view
  (such as Jacobians, mass matrices, etc.).

Removed
^^^^^^^

* Removed the attribute :attr:`body_physx_view` from the :class:`omni.isaac.lab.assets.RigidObject`
  and :class:`omni.isaac.lab.assets.Articulation` classes. These were causing confusions when used
  with articulation view since the body names were not following the same ordering.


0.13.1 (2024-03-14)
~~~~~~~~~~~~~~~~~~~

Removed
^^^^^^^

* Removed the :mod:`omni.isaac.lab.compat` module. This module was used to provide compatibility
  with older versions of Isaac Sim. It is no longer needed since we have most of the functionality
  absorbed into the main classes.


0.13.0 (2024-03-12)
~~~~~~~~~~~~~~~~~~~

Added
^^^^^

* Added support for the following data types inside the :class:`omni.isaac.lab.sensors.Camera` class:
  ``instance_segmentation_fast`` and ``instance_id_segmentation_fast``. These are GPU-supported annotations
  and are faster than the regular annotations.

Fixed
^^^^^

* Fixed handling of semantic filtering inside the :class:`omni.isaac.lab.sensors.Camera` class. Earlier,
  the annotator was given ``semanticTypes`` as an argument. However, with Isaac Sim 2023.1, the annotator
  does not accept this argument. Instead the mapping needs to be set to the synthetic data interface directly.
* Fixed the return shape of colored images for segmentation data types inside the
  :class:`omni.isaac.lab.sensors.Camera` class. Earlier, the images were always returned as ``int32``. Now,
  they are casted to ``uint8`` 4-channel array before returning if colorization is enabled for the annotation type.

Removed
^^^^^^^

* Dropped support for ``instance_segmentation`` and ``instance_id_segmentation`` annotations in the
  :class:`omni.isaac.lab.sensors.Camera` class. Their "fast" counterparts should be used instead.
* Renamed the argument :attr:`omni.isaac.lab.sensors.CameraCfg.semantic_types` to
  :attr:`omni.isaac.lab.sensors.CameraCfg.semantic_filter`. This is more aligned with Replicator's terminology
  for semantic filter predicates.
* Replaced the argument :attr:`omni.isaac.lab.sensors.CameraCfg.colorize` with separate colorized
  arguments for each annotation type (:attr:`~omni.isaac.lab.sensors.CameraCfg.colorize_instance_segmentation`,
  :attr:`~omni.isaac.lab.sensors.CameraCfg.colorize_instance_id_segmentation`, and
  :attr:`~omni.isaac.lab.sensors.CameraCfg.colorize_semantic_segmentation`).


0.12.4 (2024-03-11)
~~~~~~~~~~~~~~~~~~~

Fixed
^^^^^


* Adapted randomization terms to deal with ``slice`` for the body indices. Earlier, the terms were not
  able to handle the slice object and were throwing an error.
* Added ``slice`` type-hinting to all body and joint related methods in the rigid body and articulation
  classes. This is to make it clear that the methods can handle both list of indices and slices.


0.12.3 (2024-03-11)
~~~~~~~~~~~~~~~~~~~

Fixed
^^^^^

* Added signal handler to the :class:`omni.isaac.lab.app.AppLauncher` class to catch the ``SIGINT`` signal
  and close the application gracefully. This is to prevent the application from crashing when the user
  presses ``Ctrl+C`` to close the application.


0.12.2 (2024-03-10)
~~~~~~~~~~~~~~~~~~~

Added
^^^^^

* Added observation terms for states of a rigid object in world frame.
* Added randomization terms to set root state with randomized orientation and joint state within user-specified limits.
* Added reward term for penalizing specific termination terms.

Fixed
^^^^^

* Improved sampling of states inside randomization terms. Earlier, the code did multiple torch calls
  for sampling different components of the vector. Now, it uses a single call to sample the entire vector.


0.12.1 (2024-03-09)
~~~~~~~~~~~~~~~~~~~

Added
^^^^^

* Added an option to the last actions observation term to get a specific term by name from the action manager.
  If None, the behavior remains the same as before (the entire action is returned).


0.12.0 (2024-03-08)
~~~~~~~~~~~~~~~~~~~

Added
^^^^^

* Added functionality to sample flat patches on a generated terrain. This can be configured using
  :attr:`omni.isaac.lab.terrains.SubTerrainBaseCfg.flat_patch_sampling` attribute.
* Added a randomization function for setting terrain-aware root state. Through this, an asset can be
  reset to a randomly sampled flat patches.

Fixed
^^^^^

* Separated normal and terrain-base position commands. The terrain based commands rely on the
  terrain to sample flat patches for setting the target position.
* Fixed command resample termination function.

Changed
^^^^^^^

* Added the attribute :attr:`omni.isaac.lab.envs.mdp.commands.UniformVelocityCommandCfg.heading_control_stiffness`
  to control the stiffness of the heading control term in the velocity command term. Earlier, this was
  hard-coded to 0.5 inside the term.

Removed
^^^^^^^

* Removed the function :meth:`sample_new_targets` in the terrain importer. Instead the attribute
  :attr:`omni.isaac.lab.terrains.TerrainImporter.flat_patches` should be used to sample new targets.


0.11.3 (2024-03-04)
~~~~~~~~~~~~~~~~~~~

Fixed
^^^^^

* Corrects the functions :func:`omni.isaac.lab.utils.math.axis_angle_from_quat` and :func:`omni.isaac.lab.utils.math.quat_error_magnitude`
  to accept tensors of the form (..., 4) instead of (N, 4). This brings us in line with our documentation and also upgrades one of our functions
  to handle higher dimensions.


0.11.2 (2024-03-04)
~~~~~~~~~~~~~~~~~~~

Added
^^^^^

* Added checks for default joint position and joint velocity in the articulation class. This is to prevent
  users from configuring values for these quantities that might be outside the valid range from the simulation.


0.11.1 (2024-02-29)
~~~~~~~~~~~~~~~~~~~

Added
^^^^^

* Replaced the default values for ``joint_ids`` and ``body_ids`` from ``None`` to ``slice(None)``
  in the :class:`omni.isaac.lab.managers.SceneEntityCfg`.
* Adapted rewards and observations terms so that the users can query a subset of joints and bodies.


0.11.0 (2024-02-27)
~~~~~~~~~~~~~~~~~~~

Removed
^^^^^^^

* Dropped support for Isaac Sim<=2022.2. As part of this, removed the components of :class:`omni.isaac.lab.app.AppLauncher`
  which handled ROS extension loading. We no longer need them in Isaac Sim>=2023.1 to control the load order to avoid crashes.
* Upgraded Dockerfile to use ISAACSIM_VERSION=2023.1.1 by default.


0.10.28 (2024-02-29)
~~~~~~~~~~~~~~~~~~~~

Added
^^^^^

* Implemented relative and moving average joint position action terms. These allow the user to specify
  the target joint positions as relative to the current joint positions or as a moving average of the
  joint positions over a window of time.


0.10.27 (2024-02-28)
~~~~~~~~~~~~~~~~~~~~

Added
^^^^^

* Added UI feature to start and stop animation recording in the stage when running an environment.
  To enable this feature, please pass the argument ``--disable_fabric`` to the environment script to allow
  USD read/write operations. Be aware that this will slow down the simulation.


0.10.26 (2024-02-26)
~~~~~~~~~~~~~~~~~~~~

Added
^^^^^

* Added a viewport camera controller class to the :class:`omni.isaac.lab.envs.BaseEnv`. This is useful
  for applications where the user wants to render the viewport from different perspectives even when the
  simulation is running in headless mode.


0.10.25 (2024-02-26)
~~~~~~~~~~~~~~~~~~~~

Fixed
^^^^^

* Ensures that all path arguments in :mod:`omni.isaac.lab.sim.utils` are cast to ``str``. Previously,
  we had handled path types as strings without casting.


0.10.24 (2024-02-26)
~~~~~~~~~~~~~~~~~~~~

Added
^^^^^

* Added tracking of contact time in the :class:`omni.isaac.lab.sensors.ContactSensor` class. Previously,
  only the air time was being tracked.
* Added contact force threshold, :attr:`omni.isaac.lab.sensors.ContactSensorCfg.force_threshold`, to detect
  when the contact sensor is in contact. Previously, this was set to hard-coded 1.0 in the sensor class.


0.10.23 (2024-02-21)
~~~~~~~~~~~~~~~~~~~~

Fixed
^^^^^

* Fixes the order of size arguments in :meth:`omni.isaac.lab.terrains.height_field.random_uniform_terrain`. Previously, the function would crash if the size along x and y were not the same.


0.10.22 (2024-02-14)
~~~~~~~~~~~~~~~~~~~~

Fixed
^^^^^

* Fixed "divide by zero" bug in :class:`~omni.isaac.lab.sim.SimulationContext` when setting gravity vector.
  Now, it is correctly disabled when the gravity vector is set to zero.


0.10.21 (2024-02-12)
~~~~~~~~~~~~~~~~~~~~

Fixed
^^^^^

* Fixed the printing of articulation joint information when the articulation has only one joint.
  Earlier, the function was performing a squeeze operation on the tensor, which caused an error when
  trying to index the tensor of shape (1,).


0.10.20 (2024-02-12)
~~~~~~~~~~~~~~~~~~~~

Added
^^^^^

* Adds :attr:`omni.isaac.lab.sim.PhysxCfg.enable_enhanced_determinism` to enable improved
  determinism from PhysX. Please note this comes at the expense of performance.


0.10.19 (2024-02-08)
~~~~~~~~~~~~~~~~~~~~

Fixed
^^^^^

* Fixed environment closing so that articulations, objects, and sensors are cleared properly.


0.10.18 (2024-02-05)
~~~~~~~~~~~~~~~~~~~~

Fixed
^^^^^

* Pinned :mod:`torch` version to 2.0.1 in the setup.py to keep parity version of :mod:`torch` supplied by
  Isaac 2023.1.1, and prevent version incompatibility between :mod:`torch` ==2.2 and
  :mod:`typing-extensions` ==3.7.4.3


0.10.17 (2024-02-02)
~~~~~~~~~~~~~~~~~~~~

Fixed
^^^^^^

* Fixed carb setting ``/app/livestream/enabled`` to be set as False unless live-streaming is specified
  by :class:`omni.isaac.lab.app.AppLauncher` settings. This fixes the logic of :meth:`SimulationContext.render`,
  which depended on the config in previous versions of Isaac defaulting to false for this setting.


0.10.16 (2024-01-29)
~~~~~~~~~~~~~~~~~~~~

Added
^^^^^^

* Added an offset parameter to the height scan observation term. This allows the user to specify the
  height offset of the scan from the tracked body. Previously it was hard-coded to be 0.5.


0.10.15 (2024-01-29)
~~~~~~~~~~~~~~~~~~~~

Fixed
^^^^^

* Fixed joint torque computation for implicit actuators. Earlier, the torque was always zero for implicit
  actuators. Now, it is computed approximately by applying the PD law.


0.10.14 (2024-01-22)
~~~~~~~~~~~~~~~~~~~~

Fixed
^^^^^

* Fixed the tensor shape of :attr:`omni.isaac.lab.sensors.ContactSensorData.force_matrix_w`. Earlier, the reshaping
  led to a mismatch with the data obtained from PhysX.


0.10.13 (2024-01-15)
~~~~~~~~~~~~~~~~~~~~

Fixed
^^^^^

* Fixed running of environments with a single instance even if the :attr:`replicate_physics`` flag is set to True.


0.10.12 (2024-01-10)
~~~~~~~~~~~~~~~~~~~~

Fixed
^^^^^

* Fixed indexing of source and target frames in the :class:`omni.isaac.lab.sensors.FrameTransformer` class.
  Earlier, it always assumed that the source frame body is at index 0. Now, it uses the body index of the
  source frame to compute the transformation.

Deprecated
^^^^^^^^^^

* Renamed quantities in the :class:`omni.isaac.lab.sensors.FrameTransformerData` class to be more
  consistent with the terminology used in the asset classes. The following quantities are deprecated:

  * ``target_rot_w`` -> ``target_quat_w``
  * ``source_rot_w`` -> ``source_quat_w``
  * ``target_rot_source`` -> ``target_quat_source``


0.10.11 (2024-01-08)
~~~~~~~~~~~~~~~~~~~~

Fixed
^^^^^

* Fixed attribute error raised when calling the :class:`omni.isaac.lab.envs.mdp.TerrainBasedPositionCommand`
  command term.
* Added a dummy function in :class:`omni.isaac.lab.terrain.TerrainImporter` that returns environment
  origins as terrain-aware sampled targets. This function should be implemented by child classes based on
  the terrain type.


0.10.10 (2023-12-21)
~~~~~~~~~~~~~~~~~~~~

Fixed
^^^^^

* Fixed reliance on non-existent ``Viewport`` in :class:`omni.isaac.lab.sim.SimulationContext` when loading livestreaming
  by ensuring that the extension ``omni.kit.viewport.window`` is enabled in :class:`omni.isaac.lab.app.AppLauncher` when
  livestreaming is enabled


0.10.9 (2023-12-21)
~~~~~~~~~~~~~~~~~~~

Fixed
^^^^^

* Fixed invalidation of physics views inside the asset and sensor classes. Earlier, they were left initialized
  even when the simulation was stopped. This caused issues when closing the application.


0.10.8 (2023-12-20)
~~~~~~~~~~~~~~~~~~~

Fixed
^^^^^

* Fixed the :class:`omni.isaac.lab.envs.mdp.actions.DifferentialInverseKinematicsAction` class
  to account for the offset pose of the end-effector.


0.10.7 (2023-12-19)
~~~~~~~~~~~~~~~~~~~

Fixed
^^^^^

* Added a check to ray-cast and camera sensor classes to ensure that the sensor prim path does not
  have a regex expression at its leaf. For instance, ``/World/Robot/camera_.*`` is not supported
  for these sensor types. This behavior needs to be fixed in the future.


0.10.6 (2023-12-19)
~~~~~~~~~~~~~~~~~~~

Added
^^^^^

* Added support for using articulations as visualization markers. This disables all physics APIs from
  the articulation and allows the user to use it as a visualization marker. It is useful for creating
  visualization markers for the end-effectors or base of the robot.

Fixed
^^^^^

* Fixed hiding of debug markers from secondary images when using the
  :class:`omni.isaac.lab.markers.VisualizationMarkers` class. Earlier, the properties were applied on
  the XForm prim instead of the Mesh prim.


0.10.5 (2023-12-18)
~~~~~~~~~~~~~~~~~~~

Fixed
^^^^^

* Fixed test ``check_base_env_anymal_locomotion.py``, which
  previously called :func:`torch.jit.load` with the path to a policy (which would work
  for a local file), rather than calling
  :func:`omni.isaac.lab.utils.assets.read_file` on the path to get the file itself.


0.10.4 (2023-12-14)
~~~~~~~~~~~~~~~~~~~

Fixed
^^^^^

* Fixed potentially breaking import of omni.kit.widget.toolbar by ensuring that
  if live-stream is enabled, then the :mod:`omni.kit.widget.toolbar`
  extension is loaded.

0.10.3 (2023-12-12)
~~~~~~~~~~~~~~~~~~~

Added
^^^^^

* Added the attribute :attr:`omni.isaac.lab.actuators.ActuatorNetMLPCfg.input_order`
  to specify the order of the input tensors to the MLP network.

Fixed
^^^^^

* Fixed computation of metrics for the velocity command term. Earlier, the norm was being computed
  over the entire batch instead of the last dimension.
* Fixed the clipping inside the :class:`omni.isaac.lab.actuators.DCMotor` class. Earlier, it was
  not able to handle the case when configured saturation limit was set to None.


0.10.2 (2023-12-12)
~~~~~~~~~~~~~~~~~~~

Fixed
^^^^^

* Added a check in the simulation stop callback in the :class:`omni.isaac.lab.sim.SimulationContext` class
  to not render when an exception is raised. The while loop in the callback was preventing the application
  from closing when an exception was raised.


0.10.1 (2023-12-06)
~~~~~~~~~~~~~~~~~~~

Added
^^^^^

* Added command manager class with terms defined by :class:`omni.isaac.lab.managers.CommandTerm`. This
  allow for multiple types of command generators to be used in the same environment.


0.10.0 (2023-12-04)
~~~~~~~~~~~~~~~~~~~

Changed
^^^^^^^

* Modified the sensor and asset base classes to use the underlying PhysX views instead of Isaac Sim views.
  Using Isaac Sim classes led to a very high load time (of the order of minutes) when using a scene with
  many assets. This is because Isaac Sim supports USD paths which are slow and not required.

Added
^^^^^

* Added faster implementation of USD stage traversal methods inside the :class:`omni.isaac.lab.sim.utils` module.
* Added properties :attr:`omni.isaac.lab.assets.AssetBase.num_instances` and
  :attr:`omni.isaac.lab.sensor.SensorBase.num_instances` to obtain the number of instances of the asset
  or sensor in the simulation respectively.

Removed
^^^^^^^

* Removed dependencies on Isaac Sim view classes. It is no longer possible to use :attr:`root_view` and
  :attr:`body_view`. Instead use :attr:`root_physx_view` and :attr:`body_physx_view` to access the underlying
  PhysX views.


0.9.55 (2023-12-03)
~~~~~~~~~~~~~~~~~~~

Fixed
^^^^^

* Fixed the Nucleus directory path in the :attr:`omni.isaac.lab.utils.assets.NVIDIA_NUCLEUS_DIR`.
  Earlier, it was referring to the ``NVIDIA/Assets`` directory instead of ``NVIDIA``.


0.9.54 (2023-11-29)
~~~~~~~~~~~~~~~~~~~

Fixed
^^^^^

* Fixed pose computation in the :class:`omni.isaac.lab.sensors.Camera` class to obtain them from XFormPrimView
  instead of using ``UsdGeomCamera.ComputeLocalToWorldTransform`` method. The latter is not updated correctly
  during GPU simulation.
* Fixed initialization of the annotator info in the class :class:`omni.isaac.lab.sensors.Camera`. Previously
  all dicts had the same memory address which caused all annotators to have the same info.
* Fixed the conversion of ``uint32`` warp arrays inside the :meth:`omni.isaac.lab.utils.array.convert_to_torch`
  method. PyTorch does not support this type, so it is converted to ``int32`` before converting to PyTorch tensor.
* Added render call inside :meth:`omni.isaac.lab.sim.SimulationContext.reset` to initialize Replicator
  buffers when the simulation is reset.


0.9.53 (2023-11-29)
~~~~~~~~~~~~~~~~~~~

Changed
^^^^^^^

* Changed the behavior of passing :obj:`None` to the :class:`omni.isaac.lab.actuators.ActuatorBaseCfg`
  class. Earlier, they were resolved to fixed default values. Now, they imply that the values are loaded
  from the USD joint drive configuration.

Added
^^^^^

* Added setting of joint armature and friction quantities to the articulation class.


0.9.52 (2023-11-29)
~~~~~~~~~~~~~~~~~~~

Changed
^^^^^^^

* Changed the warning print in :meth:`omni.isaac.lab.sim.utils.apply_nested` method
  to be more descriptive. Earlier, it was printing a warning for every instanced prim.
  Now, it only prints a warning if it could not apply the attribute to any of the prims.

Added
^^^^^

* Added the method :meth:`omni.isaac.lab.utils.assets.retrieve_file_path` to
  obtain the absolute path of a file on the Nucleus server or locally.

Fixed
^^^^^

* Fixed hiding of STOP button in the :class:`AppLauncher` class when running the
  simulation in headless mode.
* Fixed a bug with :meth:`omni.isaac.lab.sim.utils.clone` failing when the input prim path
  had no parent (example: "/Table").


0.9.51 (2023-11-29)
~~~~~~~~~~~~~~~~~~~

Changed
^^^^^^^

* Changed the :meth:`omni.isaac.lab.sensor.SensorBase.update` method to always recompute the buffers if
  the sensor is in visualization mode.

Added
^^^^^

* Added available entities to the error message when accessing a non-existent entity in the
  :class:`InteractiveScene` class.
* Added a warning message when the user tries to reference an invalid prim in the :class:`FrameTransformer` sensor.


0.9.50 (2023-11-28)
~~~~~~~~~~~~~~~~~~~

Added
^^^^^

* Hid the ``STOP`` button in the UI when running standalone Python scripts. This is to prevent
  users from accidentally clicking the button and stopping the simulation. They should only be able to
  play and pause the simulation from the UI.

Removed
^^^^^^^

* Removed :attr:`omni.isaac.lab.sim.SimulationCfg.shutdown_app_on_stop`. The simulation is always rendering
  if it is stopped from the UI. The user needs to close the window or press ``Ctrl+C`` to close the simulation.


0.9.49 (2023-11-27)
~~~~~~~~~~~~~~~~~~~

Added
^^^^^

* Added an interface class, :class:`omni.isaac.lab.managers.ManagerTermBase`, to serve as the parent class
  for term implementations that are functional classes.
* Adapted all managers to support terms that are classes and not just functions clearer. This allows the user to
  create more complex terms that require additional state information.


0.9.48 (2023-11-24)
~~~~~~~~~~~~~~~~~~~

Fixed
^^^^^

* Fixed initialization of drift in the :class:`omni.isaac.lab.sensors.RayCasterCamera` class.


0.9.47 (2023-11-24)
~~~~~~~~~~~~~~~~~~~

Fixed
^^^^^

* Automated identification of the root prim in the :class:`omni.isaac.lab.assets.RigidObject` and
  :class:`omni.isaac.lab.assets.Articulation` classes. Earlier, the root prim was hard-coded to
  the spawn prim path. Now, the class searches for the root prim under the spawn prim path.


0.9.46 (2023-11-24)
~~~~~~~~~~~~~~~~~~~

Fixed
^^^^^

* Fixed a critical issue in the asset classes with writing states into physics handles.
  Earlier, the states were written over all the indices instead of the indices of the
  asset that were being updated. This caused the physics handles to refresh the states
  of all the assets in the scene, which is not desirable.


0.9.45 (2023-11-24)
~~~~~~~~~~~~~~~~~~~

Added
^^^^^

* Added :class:`omni.isaac.lab.command_generators.UniformPoseCommandGenerator` to generate
  poses in the asset's root frame by uniformly sampling from a given range.


0.9.44 (2023-11-16)
~~~~~~~~~~~~~~~~~~~

Added
^^^^^

* Added methods :meth:`reset` and :meth:`step` to the :class:`omni.isaac.lab.envs.BaseEnv`. This unifies
  the environment interface for simple standalone applications with the class.


0.9.43 (2023-11-16)
~~~~~~~~~~~~~~~~~~~

Fixed
^^^^^

* Replaced subscription of physics play and stop events in the :class:`omni.isaac.lab.assets.AssetBase` and
  :class:`omni.isaac.lab.sensors.SensorBase` classes with subscription to time-line play and stop events.
  This is to prevent issues in cases where physics first needs to perform mesh cooking and handles are not
  available immediately. For instance, with deformable meshes.


0.9.42 (2023-11-16)
~~~~~~~~~~~~~~~~~~~

Fixed
^^^^^

* Fixed setting of damping values from the configuration for :class:`ActuatorBase` class. Earlier,
  the stiffness values were being set into damping when a dictionary configuration was passed to the
  actuator model.
* Added dealing with :class:`int` and :class:`float` values in the configurations of :class:`ActuatorBase`.
  Earlier, a type-error was thrown when integer values were passed to the actuator model.


0.9.41 (2023-11-16)
~~~~~~~~~~~~~~~~~~~

Fixed
^^^^^

* Fixed the naming and shaping issues in the binary joint action term.


0.9.40 (2023-11-09)
~~~~~~~~~~~~~~~~~~~

Fixed
^^^^^

* Simplified the manual initialization of Isaac Sim :class:`ArticulationView` class. Earlier, we basically
  copied the code from the Isaac Sim source code. Now, we just call their initialize method.

Changed
^^^^^^^

* Changed the name of attribute :attr:`default_root_state_w` to :attr:`default_root_state`. The latter is
  more correct since the data is actually in the local environment frame and not the simulation world frame.


0.9.39 (2023-11-08)
~~~~~~~~~~~~~~~~~~~

Fixed
^^^^^

* Changed the reference of private ``_body_view`` variable inside the :class:`RigidObject` class
  to the public ``body_view`` property. For a rigid object, the private variable is not defined.


0.9.38 (2023-11-07)
~~~~~~~~~~~~~~~~~~~

Changed
^^^^^^^

* Upgraded the :class:`omni.isaac.lab.envs.RLTaskEnv` class to support Gym 0.29.0 environment definition.

Added
^^^^^

* Added computation of ``time_outs`` and ``terminated`` signals inside the termination manager. These follow the
  definition mentioned in `Gym 0.29.0 <https://gymnasium.farama.org/tutorials/gymnasium_basics/handling_time_limits/>`_.
* Added proper handling of observation and action spaces in the :class:`omni.isaac.lab.envs.RLTaskEnv` class.
  These now follow closely to how Gym VecEnv handles the spaces.


0.9.37 (2023-11-06)
~~~~~~~~~~~~~~~~~~~

Fixed
^^^^^

* Fixed broken visualization in :mod:`omni.isaac.lab.sensors.FrameTramsformer` class by overwriting the
  correct ``_debug_vis_callback`` function.
* Moved the visualization marker configurations of sensors to their respective sensor configuration classes.
  This allows users to set these configurations from the configuration object itself.


0.9.36 (2023-11-03)
~~~~~~~~~~~~~~~~~~~

Fixed
^^^^^

* Added explicit deleting of different managers in the :class:`omni.isaac.lab.envs.BaseEnv` and
  :class:`omni.isaac.lab.envs.RLTaskEnv` classes. This is required since deleting the managers
  is order-sensitive (many managers need to be deleted before the scene is deleted).


0.9.35 (2023-11-02)
~~~~~~~~~~~~~~~~~~~

Fixed
^^^^^

* Fixed the error: ``'str' object has no attribute '__module__'`` introduced by adding the future import inside the
  :mod:`omni.isaac.lab.utils.warp.kernels` module. Warp language does not support the ``__future__`` imports.


0.9.34 (2023-11-02)
~~~~~~~~~~~~~~~~~~~

Fixed
^^^^^

* Added missing import of ``from __future__ import annotations`` in the :mod:`omni.isaac.lab.utils.warp`
  module. This is needed to have a consistent behavior across Python versions.


0.9.33 (2023-11-02)
~~~~~~~~~~~~~~~~~~~

Fixed
^^^^^

* Fixed the :class:`omni.isaac.lab.command_generators.NullCommandGenerator` class. Earlier,
  it was having a runtime error due to infinity in the resampling time range. Now, the class just
  overrides the parent methods to perform no operations.


0.9.32 (2023-11-02)
~~~~~~~~~~~~~~~~~~~

Changed
^^^^^^^

* Renamed the :class:`omni.isaac.lab.envs.RLEnv` class to :class:`omni.isaac.lab.envs.RLTaskEnv` to
  avoid confusions in terminologies between environments and tasks.


0.9.31 (2023-11-02)
~~~~~~~~~~~~~~~~~~~

Added
^^^^^

* Added the :class:`omni.isaac.lab.sensors.RayCasterCamera` class, as a ray-casting based camera for
  "distance_to_camera", "distance_to_image_plane" and "normals" annotations. It has the same interface and
  functionalities as the USD Camera while it is on average 30% faster.


0.9.30 (2023-11-01)
~~~~~~~~~~~~~~~~~~~

Fixed
^^^^^

* Added skipping of None values in the :class:`InteractiveScene` class when creating the scene from configuration
  objects. Earlier, it was throwing an error when the user passed a None value for a scene element.
* Added ``kwargs`` to the :class:`RLEnv` class to allow passing additional arguments from gym registry function.
  This is now needed since the registry function passes args beyond the ones specified in the constructor.


0.9.29 (2023-11-01)
~~~~~~~~~~~~~~~~~~~

Fixed
^^^^^

* Fixed the material path resolution inside the :class:`omni.isaac.lab.sim.converters.UrdfConverter` class.
  With Isaac Sim 2023.1, the material paths from the importer are always saved as absolute paths. This caused
  issues when the generated USD file was moved to a different location. The fix now resolves the material paths
  relative to the USD file location.


0.9.28 (2023-11-01)
~~~~~~~~~~~~~~~~~~~

Changed
^^^^^^^

* Changed the way the :func:`omni.isaac.lab.sim.spawners.from_files.spawn_ground_plane` function sets the
  height of the ground. Earlier, it was reading the height from the configuration object. Now, it expects the
  desired transformation as inputs to the function. This makes it consistent with the other spawner functions.


0.9.27 (2023-10-31)
~~~~~~~~~~~~~~~~~~~

Changed
^^^^^^^

* Removed the default value of the argument ``camel_case`` in setters of USD attributes. This is to avoid
  confusion with the naming of the attributes in the USD file.

Fixed
^^^^^

* Fixed the selection of material prim in the :class:`omni.isaac.lab.sim.spawners.materials.spawn_preview_surface`
  method. Earlier, the created prim was being selected in the viewport which interfered with the selection of
  prims by the user.
* Updated :class:`omni.isaac.lab.sim.converters.MeshConverter` to use a different stage than the default stage
  for the conversion. This is to avoid the issue of the stage being closed when the conversion is done.


0.9.26 (2023-10-31)
~~~~~~~~~~~~~~~~~~~

Added
^^^^^

* Added the sensor implementation for :class:`omni.isaac.lab.sensors.FrameTransformer` class. Currently,
  it handles obtaining the transformation between two frames in the same articulation.


0.9.25 (2023-10-27)
~~~~~~~~~~~~~~~~~~~

Added
^^^^^

* Added the :mod:`omni.isaac.lab.envs.ui` module to put all the UI-related classes in one place. This currently
  implements the :class:`omni.isaac.lab.envs.ui.BaseEnvWindow` and :class:`omni.isaac.lab.envs.ui.RLEnvWindow`
  classes. Users can inherit from these classes to create their own UI windows.
* Added the attribute :attr:`omni.isaac.lab.envs.BaseEnvCfg.ui_window_class_type` to specify the UI window class
  to be used for the environment. This allows the user to specify their own UI window class to be used for the
  environment.


0.9.24 (2023-10-27)
~~~~~~~~~~~~~~~~~~~

Changed
^^^^^^^

* Changed the behavior of setting up debug visualization for assets, sensors and command generators.
  Earlier it was raising an error if debug visualization was not enabled in the configuration object.
  Now it checks whether debug visualization is implemented and only sets up the callback if it is
  implemented.


0.9.23 (2023-10-27)
~~~~~~~~~~~~~~~~~~~

Fixed
^^^^^

* Fixed a typo in the :class:`AssetBase` and :class:`SensorBase` that effected the class destructor.
  Earlier, a tuple was being created in the constructor instead of the actual object.


0.9.22 (2023-10-26)
~~~~~~~~~~~~~~~~~~~

Added
^^^^^

* Added a :class:`omni.isaac.lab.command_generators.NullCommandGenerator` class for no command environments.
  This is easier to work with than having checks for :obj:`None` in the command generator.

Fixed
^^^^^

* Moved the randomization manager to the :class:`omni.isaac.lab.envs.BaseEnv` class with the default
  settings to reset the scene to the defaults specified in the configurations of assets.
* Moved command generator to the :class:`omni.isaac.lab.envs.RlEnv` class to have all task-specification
  related classes in the same place.


0.9.21 (2023-10-26)
~~~~~~~~~~~~~~~~~~~

Fixed
^^^^^

* Decreased the priority of callbacks in asset and sensor base classes. This may help in preventing
  crashes when warm starting the simulation.
* Fixed no rendering mode when running the environment from the GUI. Earlier the function
  :meth:`SimulationContext.set_render_mode` was erroring out.


0.9.20 (2023-10-25)
~~~~~~~~~~~~~~~~~~~

Fixed
^^^^^

* Changed naming in :class:`omni.isaac.lab.sim.SimulationContext.RenderMode` to use ``NO_GUI_OR_RENDERING``
  and ``NO_RENDERING`` instead of ``HEADLESS`` for clarity.
* Changed :class:`omni.isaac.lab.sim.SimulationContext` to be capable of handling livestreaming and
  offscreen rendering.
* Changed :class:`omni.isaac.lab.app.AppLauncher` envvar ``VIEWPORT_RECORD`` to the more descriptive
  ``OFFSCREEN_RENDER``.


0.9.19 (2023-10-25)
~~~~~~~~~~~~~~~~~~~

Added
^^^^^

* Added Gym observation and action spaces for the :class:`omni.isaac.lab.envs.RLEnv` class.


0.9.18 (2023-10-23)
~~~~~~~~~~~~~~~~~~~

Added
^^^^^

* Created :class:`omni.isaac.lab.sim.converters.asset_converter.AssetConverter` to serve as a base
  class for all asset converters.
* Added :class:`omni.isaac.lab.sim.converters.mesh_converter.MeshConverter` to handle loading and conversion
  of mesh files (OBJ, STL and FBX) into USD format.
* Added script ``convert_mesh.py`` to ``source/tools`` to allow users to convert a mesh to USD via command line arguments.

Changed
^^^^^^^

* Renamed the submodule :mod:`omni.isaac.lab.sim.loaders` to :mod:`omni.isaac.lab.sim.converters` to be more
  general with the functionality of the module.
* Updated ``check_instanceable.py`` script to convert relative paths to absolute paths.


0.9.17 (2023-10-22)
~~~~~~~~~~~~~~~~~~~

Added
^^^^^

* Added setters and getters for term configurations in the :class:`RandomizationManager`, :class:`RewardManager`
  and :class:`TerminationManager` classes. This allows the user to modify the term configurations after the
  manager has been created.
* Added the method :meth:`compute_group` to the :class:`omni.isaac.lab.managers.ObservationManager` class to
  compute the observations for only a given group.
* Added the curriculum term for modifying reward weights after certain environment steps.


0.9.16 (2023-10-22)
~~~~~~~~~~~~~~~~~~~

Added
^^^^^

* Added support for keyword arguments for terms in the :class:`omni.isaac.lab.managers.ManagerBase`.

Fixed
^^^^^

* Fixed resetting of buffers in the :class:`TerminationManager` class. Earlier, the values were being set
  to ``0.0`` instead of ``False``.


0.9.15 (2023-10-22)
~~~~~~~~~~~~~~~~~~~

Added
^^^^^

* Added base yaw heading and body acceleration into :class:`omni.isaac.lab.assets.RigidObjectData` class.
  These quantities are computed inside the :class:`RigidObject` class.

Fixed
^^^^^

* Fixed the :meth:`omni.isaac.lab.assets.RigidObject.set_external_force_and_torque` method to correctly
  deal with the body indices.
* Fixed a bug in the :meth:`omni.isaac.lab.utils.math.wrap_to_pi` method to prevent self-assignment of
  the input tensor.


0.9.14 (2023-10-21)
~~~~~~~~~~~~~~~~~~~

Added
^^^^^

* Added 2-D drift (i.e. along x and y) to the :class:`omni.isaac.lab.sensors.RayCaster` class.
* Added flags to the :class:`omni.isaac.lab.sensors.ContactSensorCfg` to optionally obtain the
  sensor origin and air time information. Since these are not required by default, they are
  disabled by default.

Fixed
^^^^^

* Fixed the handling of contact sensor history buffer in the :class:`omni.isaac.lab.sensors.ContactSensor` class.
  Earlier, the buffer was not being updated correctly.


0.9.13 (2023-10-20)
~~~~~~~~~~~~~~~~~~~

Fixed
^^^^^

* Fixed the issue with double :obj:`Ellipsis` when indexing tensors with multiple dimensions.
  The fix now uses :obj:`slice(None)` instead of :obj:`Ellipsis` to index the tensors.


0.9.12 (2023-10-18)
~~~~~~~~~~~~~~~~~~~

Fixed
^^^^^

* Fixed bugs in actuator model implementation for actuator nets. Earlier the DC motor clipping was not working.
* Fixed bug in applying actuator model in the :class:`omni.isaac.lab.asset.Articulation` class. The new
  implementation caches the outputs from explicit actuator model into the ``joint_pos_*_sim`` buffer to
  avoid feedback loops in the tensor operation.


0.9.11 (2023-10-17)
~~~~~~~~~~~~~~~~~~~

Added
^^^^^

* Added the support for semantic tags into the :class:`omni.isaac.lab.sim.spawner.SpawnerCfg` class. This allows
  the user to specify the semantic tags for a prim when spawning it into the scene. It follows the same format as
  Omniverse Replicator.


0.9.10 (2023-10-16)
~~~~~~~~~~~~~~~~~~~

Added
^^^^^

* Added ``--livestream`` and ``--ros`` CLI args to :class:`omni.isaac.lab.app.AppLauncher` class.
* Added a static function :meth:`omni.isaac.lab.app.AppLauncher.add_app_launcher_args`, which
  appends the arguments needed for :class:`omni.isaac.lab.app.AppLauncher` to the argument parser.

Changed
^^^^^^^

* Within :class:`omni.isaac.lab.app.AppLauncher`, removed ``REMOTE_DEPLOYMENT`` env-var processing
  in the favor of ``HEADLESS`` and ``LIVESTREAM`` env-vars. These have clearer uses and better parity
  with the CLI args.


0.9.9 (2023-10-12)
~~~~~~~~~~~~~~~~~~

Added
^^^^^

* Added the property :attr:`omni.isaac.lab.assets.Articulation.is_fixed_base` to the articulation class to
  check if the base of the articulation is fixed or floating.
* Added the task-space action term corresponding to the differential inverse-kinematics controller.

Fixed
^^^^^

* Simplified the :class:`omni.isaac.lab.controllers.DifferentialIKController` to assume that user provides the
  correct end-effector poses and Jacobians. Earlier it was doing internal frame transformations which made the
  code more complicated and error-prone.


0.9.8 (2023-09-30)
~~~~~~~~~~~~~~~~~~

Fixed
^^^^^

* Fixed the boundedness of class objects that register callbacks into the simulator.
  These include devices, :class:`AssetBase`, :class:`SensorBase` and :class:`CommandGenerator`.
  The fix ensures that object gets deleted when the user deletes the object.


0.9.7 (2023-09-26)
~~~~~~~~~~~~~~~~~~

Fixed
^^^^^

* Modified the :class:`omni.isaac.lab.markers.VisualizationMarkers` to use the
  :class:`omni.isaac.lab.sim.spawner.SpawnerCfg` class instead of their
  own configuration objects. This makes it consistent with the other ways to spawn assets in the scene.

Added
^^^^^

* Added the method :meth:`copy` to configclass to allow copying of configuration objects.


0.9.6 (2023-09-26)
~~~~~~~~~~~~~~~~~~

Fixed
^^^^^

* Changed class-level configuration classes to refer to class types using ``class_type`` attribute instead
  of ``cls`` or ``cls_name``.


0.9.5 (2023-09-25)
~~~~~~~~~~~~~~~~~~

Changed
^^^^^^^

* Added future import of ``annotations`` to have a consistent behavior across Python versions.
* Removed the type-hinting from docstrings to simplify maintenance of the documentation. All type-hints are
  now in the code itself.


0.9.4 (2023-08-29)
~~~~~~~~~~~~~~~~~~

Added
^^^^^

* Added :class:`omni.isaac.lab.scene.InteractiveScene`, as the central scene unit that contains all entities
  that are part of the simulation. These include the terrain, sensors, articulations, rigid objects etc.
  The scene groups the common operations of these entities and allows to access them via their unique names.
* Added :mod:`omni.isaac.lab.envs` module that contains environment definitions that encapsulate the different
  general (scene, action manager, observation manager) and RL-specific (reward and termination manager) managers.
* Added :class:`omni.isaac.lab.managers.SceneEntityCfg` to handle which scene elements are required by the
  manager's terms. This allows the manager to parse useful information from the scene elements, such as the
  joint and body indices, and pass them to the term.
* Added :class:`omni.isaac.lab.sim.SimulationContext.RenderMode` to handle different rendering modes based on
  what the user wants to update (viewport, cameras, or UI elements).

Fixed
^^^^^

* Fixed the :class:`omni.isaac.lab.command_generators.CommandGeneratorBase` to register a debug visualization
  callback similar to how sensors and robots handle visualization.


0.9.3 (2023-08-23)
~~~~~~~~~~~~~~~~~~

Added
^^^^^

* Enabled the `faulthander <https://docs.python.org/3/library/faulthandler.html>`_ to catch segfaults and print
  the stack trace. This is enabled by default in the :class:`omni.isaac.lab.app.AppLauncher` class.

Fixed
^^^^^

* Re-added the :mod:`omni.isaac.lab.utils.kit` to the ``compat`` directory and fixed all the references to it.
* Fixed the deletion of Replicator nodes for the :class:`omni.isaac.lab.sensors.Camera` class. Earlier, the
  Replicator nodes were not being deleted when the camera was deleted. However, this does not prevent the random
  crashes that happen when the camera is deleted.
* Fixed the :meth:`omni.isaac.lab.utils.math.convert_quat` to support both numpy and torch tensors.

Changed
^^^^^^^

* Renamed all the scripts inside the ``test`` directory to follow the convention:

  * ``test_<module_name>.py``: Tests for the module ``<module_name>`` using unittest.
  * ``check_<module_name>``: Check for the module ``<module_name>`` using python main function.


0.9.2 (2023-08-22)
~~~~~~~~~~~~~~~~~~

Added
^^^^^

* Added the ability to color meshes in the :class:`omni.isaac.lab.terrain.TerrainGenerator` class. Currently,
  it only supports coloring the mesh randomly (``"random"``), based on the terrain height (``"height"``), and
  no coloring (``"none"``).

Fixed
^^^^^

* Modified the :class:`omni.isaac.lab.terrain.TerrainImporter` class to configure visual and physics materials
  based on the configuration object.


0.9.1 (2023-08-18)
~~~~~~~~~~~~~~~~~~

Added
^^^^^

* Introduced three different rotation conventions in the :class:`omni.isaac.lab.sensors.Camera` class. These
  conventions are:

  * ``opengl``: the camera is looking down the -Z axis with the +Y axis pointing up
  * ``ros``: the camera is looking down the +Z axis with the +Y axis pointing down
  * ``world``: the camera is looking along the +X axis with the -Z axis pointing down

  These can be used to declare the camera offset in :class:`omni.isaac.lab.sensors.CameraCfg.OffsetCfg` class
  and in :meth:`omni.isaac.lab.sensors.Camera.set_world_pose` method. Additionally, all conventions are
  saved to :class:`omni.isaac.lab.sensors.CameraData` class for easy access.

Changed
^^^^^^^

* Adapted all the sensor classes to follow a structure similar to the :class:`omni.isaac.lab.assets.AssetBase`.
  Hence, the spawning and initialization of sensors manually by the users is avoided.
* Removed the :meth:`debug_vis` function since that this functionality is handled by a render callback automatically
  (based on the passed configuration for the :class:`omni.isaac.lab.sensors.SensorBaseCfg.debug_vis` flag).


0.9.0 (2023-08-18)
~~~~~~~~~~~~~~~~~~

Added
^^^^^

* Introduces a new set of asset interfaces. These interfaces simplify the spawning of assets into the scene
  and initializing the physics handle by putting that inside post-startup physics callbacks. With this, users
  no longer need to worry about the :meth:`spawn` and :meth:`initialize` calls.
* Added utility methods to :mod:`omni.isaac.lab.utils.string` module that resolve regex expressions based
  on passed list of target keys.

Changed
^^^^^^^

* Renamed all references of joints in an articulation from "dof" to "joint". This makes it consistent with the
  terminology used in robotics.

Deprecated
^^^^^^^^^^

* Removed the previous modules for objects and robots. Instead the :class:`Articulation` and :class:`RigidObject`
  should be used.


0.8.12 (2023-08-18)
~~~~~~~~~~~~~~~~~~~

Added
^^^^^

* Added other properties provided by ``PhysicsScene`` to the :class:`omni.isaac.lab.sim.SimulationContext`
  class to allow setting CCD, solver iterations, etc.
* Added commonly used functions to the :class:`SimulationContext` class itself to avoid having additional
  imports from Isaac Sim when doing simple tasks such as setting camera view or retrieving the simulation settings.

Fixed
^^^^^

* Switched the notations of default buffer values in :class:`omni.isaac.lab.sim.PhysxCfg` from multiplication
  to scientific notation to avoid confusion with the values.


0.8.11 (2023-08-18)
~~~~~~~~~~~~~~~~~~~

Added
^^^^^

* Adds utility functions and configuration objects in the :mod:`omni.isaac.lab.sim.spawners`
  to create the following prims in the scene:

  * :mod:`omni.isaac.lab.sim.spawners.from_file`: Create a prim from a USD/URDF file.
  * :mod:`omni.isaac.lab.sim.spawners.shapes`: Create USDGeom prims for shapes (box, sphere, cylinder, capsule, etc.).
  * :mod:`omni.isaac.lab.sim.spawners.materials`: Create a visual or physics material prim.
  * :mod:`omni.isaac.lab.sim.spawners.lights`: Create a USDLux prim for different types of lights.
  * :mod:`omni.isaac.lab.sim.spawners.sensors`: Create a USD prim for supported sensors.

Changed
^^^^^^^

* Modified the :class:`SimulationContext` class to take the default physics material using the material spawn
  configuration object.


0.8.10 (2023-08-17)
~~~~~~~~~~~~~~~~~~~

Added
^^^^^

* Added methods for defining different physics-based schemas in the :mod:`omni.isaac.lab.sim.schemas` module.
  These methods allow creating the schema if it doesn't exist at the specified prim path and modify
  its properties based on the configuration object.


0.8.9 (2023-08-09)
~~~~~~~~~~~~~~~~~~

Changed
^^^^^^^

* Moved the :class:`omni.isaac.lab.asset_loader.UrdfLoader` class to the :mod:`omni.isaac.lab.sim.loaders`
  module to make it more accessible to the user.


0.8.8 (2023-08-09)
~~~~~~~~~~~~~~~~~~

Added
^^^^^

* Added configuration classes and functions for setting different physics-based schemas in the
  :mod:`omni.isaac.lab.sim.schemas` module. These allow modifying properties of the physics solver
  on the asset using configuration objects.


0.8.7 (2023-08-03)
~~~~~~~~~~~~~~~~~~

Fixed
^^^^^

* Added support for `__post_init__ <https://docs.python.org/3/library/dataclasses.html#post-init-processing>`_ in
  the :class:`omni.isaac.lab.utils.configclass` decorator.


0.8.6 (2023-08-03)
~~~~~~~~~~~~~~~~~~

Added
^^^^^

* Added support for callable classes in the :class:`omni.isaac.lab.managers.ManagerBase`.


0.8.5 (2023-08-03)
~~~~~~~~~~~~~~~~~~

Fixed
^^^^^

* Fixed the :class:`omni.isaac.lab.markers.Visualizationmarkers` class so that the markers are not visible in camera rendering mode.

Changed
^^^^^^^

* Simplified the creation of the point instancer in the :class:`omni.isaac.lab.markers.Visualizationmarkers` class. It now creates a new
  prim at the next available prim path if a prim already exists at the given path.


0.8.4 (2023-08-02)
~~~~~~~~~~~~~~~~~~

Added
^^^^^

* Added the :class:`omni.isaac.lab.sim.SimulationContext` class to the :mod:`omni.isaac.lab.sim` module.
  This class inherits from the :class:`omni.isaac.core.simulation_context.SimulationContext` class and adds
  the ability to create a simulation context from a configuration object.


0.8.3 (2023-08-02)
~~~~~~~~~~~~~~~~~~

Changed
^^^^^^^

* Moved the :class:`ActuatorBase` class to the :mod:`omni.isaac.lab.actuators.actuator_base` module.
* Renamed the :mod:`omni.isaac.lab.actuators.actuator` module to :mod:`omni.isaac.lab.actuators.actuator_pd`
  to make it more explicit that it contains the PD actuator models.


0.8.2 (2023-08-02)
~~~~~~~~~~~~~~~~~~

Changed
^^^^^^^

* Cleaned up the :class:`omni.isaac.lab.terrain.TerrainImporter` class to take all the parameters from the configuration
  object. This makes it consistent with the other classes in the package.
* Moved the configuration classes for terrain generator and terrain importer into separate files to resolve circular
  dependency issues.


0.8.1 (2023-08-02)
~~~~~~~~~~~~~~~~~~

Fixed
^^^^^

* Added a hack into :class:`omni.isaac.lab.app.AppLauncher` class to remove Isaac Lab packages from the path before launching
  the simulation application. This prevents the warning messages that appears when the user launches the ``SimulationApp``.

Added
^^^^^

* Enabled necessary viewport extensions in the :class:`omni.isaac.lab.app.AppLauncher` class itself if ``VIEWPORT_ENABLED``
  flag is true.


0.8.0 (2023-07-26)
~~~~~~~~~~~~~~~~~~

Added
^^^^^

* Added the :class:`ActionManager` class to the :mod:`omni.isaac.lab.managers` module to handle actions in the
  environment through action terms.
* Added contact force history to the :class:`omni.isaac.lab.sensors.ContactSensor` class. The history is stored
  in the ``net_forces_w_history`` attribute of the sensor data.

Changed
^^^^^^^

* Implemented lazy update of buffers in the :class:`omni.isaac.lab.sensors.SensorBase` class. This allows the user
  to update the sensor data only when required, i.e. when the data is requested by the user. This helps avoid double
  computation of sensor data when a reset is called in the environment.

Deprecated
^^^^^^^^^^

* Removed the support for different backends in the sensor class. We only use Pytorch as the backend now.
* Removed the concept of actuator groups. They are now handled by the :class:`omni.isaac.lab.managers.ActionManager`
  class. The actuator models are now directly handled by the robot class itself.


0.7.4 (2023-07-26)
~~~~~~~~~~~~~~~~~~

Changed
^^^^^^^

* Changed the behavior of the :class:`omni.isaac.lab.terrains.TerrainImporter` class. It now expects the terrain
  type to be specified in the configuration object. This allows the user to specify everything in the configuration
  object and not have to do an explicit call to import a terrain.

Fixed
^^^^^

* Fixed setting of quaternion orientations inside the :class:`omni.isaac.lab.markers.Visualizationmarkers` class.
  Earlier, the orientation was being set into the point instancer in the wrong order (``wxyz`` instead of ``xyzw``).


0.7.3 (2023-07-25)
~~~~~~~~~~~~~~~~~~

Fixed
^^^^^

* Fixed the issue with multiple inheritance in the :class:`omni.isaac.lab.utils.configclass` decorator.
  Earlier, if the inheritance tree was more than one level deep and the lowest level configuration class was
  not updating its values from the middle level classes.


0.7.2 (2023-07-24)
~~~~~~~~~~~~~~~~~~

Added
^^^^^

* Added the method :meth:`replace` to the :class:`omni.isaac.lab.utils.configclass` decorator to allow
  creating a new configuration object with values replaced from keyword arguments. This function internally
  calls the `dataclasses.replace <https://docs.python.org/3/library/dataclasses.html#dataclasses.replace>`_.

Fixed
^^^^^

* Fixed the handling of class types as member values in the :meth:`omni.isaac.lab.utils.configclass`. Earlier it was
  throwing an error since class types were skipped in the if-else block.


0.7.1 (2023-07-22)
~~~~~~~~~~~~~~~~~~

Added
^^^^^

* Added the :class:`TerminationManager`, :class:`CurriculumManager`, and :class:`RandomizationManager` classes
  to the :mod:`omni.isaac.lab.managers` module to handle termination, curriculum, and randomization respectively.


0.7.0 (2023-07-22)
~~~~~~~~~~~~~~~~~~

Added
^^^^^

* Created a new :mod:`omni.isaac.lab.managers` module for all the managers related to the environment / scene.
  This includes the :class:`omni.isaac.lab.managers.ObservationManager` and :class:`omni.isaac.lab.managers.RewardManager`
  classes that were previously in the :mod:`omni.isaac.lab.utils.mdp` module.
* Added the :class:`omni.isaac.lab.managers.ManagerBase` class to handle the creation of managers.
* Added configuration classes for :class:`ObservationTermCfg` and :class:`RewardTermCfg` to allow easy creation of
  observation and reward terms.

Changed
^^^^^^^

* Changed the behavior of :class:`ObservationManager` and :class:`RewardManager` classes to accept the key ``func``
  in each configuration term to be a callable. This removes the need to inherit from the base class
  and allows more reusability of the functions across different environments.
* Moved the old managers to the :mod:`omni.isaac.lab.compat.utils.mdp` module.
* Modified the necessary scripts to use the :mod:`omni.isaac.lab.compat.utils.mdp` module.


0.6.2 (2023-07-21)
~~~~~~~~~~~~~~~~~~

Added
^^^^^

* Added the :mod:`omni.isaac.lab.command_generators` to generate different commands based on the desired task.
  It allows the user to generate commands for different tasks in the same environment without having to write
  custom code for each task.


0.6.1 (2023-07-16)
~~~~~~~~~~~~~~~~~~

Fixed
^^^^^

* Fixed the :meth:`omni.isaac.lab.utils.math.quat_apply_yaw` to compute the yaw quaternion correctly.

Added
^^^^^

* Added functions to convert string and callable objects in :mod:`omni.isaac.lab.utils.string`.


0.6.0 (2023-07-16)
~~~~~~~~~~~~~~~~~~

Added
^^^^^

* Added the argument :attr:`sort_keys` to the :meth:`omni.isaac.lab.utils.io.yaml.dump_yaml` method to allow
  enabling/disabling of sorting of keys in the output yaml file.

Fixed
^^^^^

* Fixed the ordering of terms in :mod:`omni.isaac.lab.utils.configclass` to be consistent in the order in which
  they are defined. Previously, the ordering was done alphabetically which made it inconsistent with the order in which
  the parameters were defined.

Changed
^^^^^^^

* Changed the default value of the argument :attr:`sort_keys` in the :meth:`omni.isaac.lab.utils.io.yaml.dump_yaml`
  method to ``False``.
* Moved the old config classes in :mod:`omni.isaac.lab.utils.configclass` to
  :mod:`omni.isaac.lab.compat.utils.configclass` so that users can still run their old code where alphabetical
  ordering was used.


0.5.0 (2023-07-04)
~~~~~~~~~~~~~~~~~~

Added
^^^^^

* Added a generalized :class:`omni.isaac.lab.sensors.SensorBase` class that leverages the ideas of views to
  handle multiple sensors in a single class.
* Added the classes :class:`omni.isaac.lab.sensors.RayCaster`, :class:`omni.isaac.lab.sensors.ContactSensor`,
  and :class:`omni.isaac.lab.sensors.Camera` that output a batched tensor of sensor data.

Changed
^^^^^^^

* Renamed the parameter ``sensor_tick`` to ``update_freq`` to make it more intuitive.
* Moved the old sensors in :mod:`omni.isaac.lab.sensors` to :mod:`omni.isaac.lab.compat.sensors`.
* Modified the standalone scripts to use the :mod:`omni.isaac.lab.compat.sensors` module.


0.4.4 (2023-07-05)
~~~~~~~~~~~~~~~~~~

Fixed
^^^^^

* Fixed the :meth:`omni.isaac.lab.terrains.trimesh.utils.make_plane` method to handle the case when the
  plane origin does not need to be centered.
* Added the :attr:`omni.isaac.lab.terrains.TerrainGeneratorCfg.seed` to make generation of terrains reproducible.
  The default value is ``None`` which means that the seed is not set.

Changed
^^^^^^^

* Changed the saving of ``origins`` in :class:`omni.isaac.lab.terrains.TerrainGenerator` class to be in CSV format
  instead of NPY format.


0.4.3 (2023-06-28)
~~~~~~~~~~~~~~~~~~

Added
^^^^^

* Added the :class:`omni.isaac.lab.markers.PointInstancerMarker` class that wraps around
  `UsdGeom.PointInstancer <https://graphics.pixar.com/usd/dev/api/class_usd_geom_point_instancer.html>`_
  to directly work with torch and numpy arrays.

Changed
^^^^^^^

* Moved the old markers in :mod:`omni.isaac.lab.markers` to :mod:`omni.isaac.lab.compat.markers`.
* Modified the standalone scripts to use the :mod:`omni.isaac.lab.compat.markers` module.


0.4.2 (2023-06-28)
~~~~~~~~~~~~~~~~~~

Added
^^^^^

* Added the sub-module :mod:`omni.isaac.lab.terrains` to allow procedural generation of terrains and supporting
  importing of terrains from different sources (meshes, usd files or default ground plane).


0.4.1 (2023-06-27)
~~~~~~~~~~~~~~~~~~

* Added the :class:`omni.isaac.lab.app.AppLauncher` class to allow controlled instantiation of
  the `SimulationApp <https://docs.omniverse.nvidia.com/py/isaacsim/source/extensions/omni.isaac.kit/docs/index.html>`_
  and extension loading for remote deployment and ROS bridges.

Changed
^^^^^^^

* Modified all standalone scripts to use the :class:`omni.isaac.lab.app.AppLauncher` class.


0.4.0 (2023-05-27)
~~~~~~~~~~~~~~~~~~

Added
^^^^^

* Added a helper class :class:`omni.isaac.lab.asset_loader.UrdfLoader` that converts a URDF file to instanceable USD
  file based on the input configuration object.


0.3.2 (2023-04-27)
~~~~~~~~~~~~~~~~~~

Fixed
^^^^^

* Added safe-printing of functions while using the :meth:`omni.isaac.lab.utils.dict.print_dict` function.


0.3.1 (2023-04-23)
~~~~~~~~~~~~~~~~~~

Added
^^^^^

* Added a modified version of ``lula_franka_gen.urdf`` which includes an end-effector frame.
* Added a standalone script ``play_rmpflow.py`` to show RMPFlow controller.

Fixed
^^^^^

* Fixed the splitting of commands in the :meth:`ActuatorGroup.compute` method. Earlier it was reshaping the
  commands to the shape ``(num_actuators, num_commands)`` which was causing the commands to be split incorrectly.
* Fixed the processing of actuator command in the :meth:`RobotBase._process_actuators_cfg` to deal with multiple
  command types when using "implicit" actuator group.

0.3.0 (2023-04-20)
~~~~~~~~~~~~~~~~~~

Fixed
^^^^^

* Added the destructor to the keyboard devices to unsubscribe from carb.

Added
^^^^^

* Added the :class:`Se2Gamepad` and :class:`Se3Gamepad` for gamepad teleoperation support.


0.2.8 (2023-04-10)
~~~~~~~~~~~~~~~~~~

Fixed
^^^^^

* Fixed bugs in :meth:`axis_angle_from_quat` in the ``omni.isaac.lab.utils.math`` to handle quaternion with negative w component.
* Fixed bugs in :meth:`subtract_frame_transforms` in the ``omni.isaac.lab.utils.math`` by adding the missing final rotation.


0.2.7 (2023-04-07)
~~~~~~~~~~~~~~~~~~

Fixed
^^^^^

* Fixed repetition in applying mimic multiplier for "p_abs" in the :class:`GripperActuatorGroup` class.
* Fixed bugs in :meth:`reset_buffers` in the :class:`RobotBase` and :class:`LeggedRobot` classes.

0.2.6 (2023-03-16)
~~~~~~~~~~~~~~~~~~

Added
^^^^^

* Added the :class:`CollisionPropertiesCfg` to rigid/articulated object and robot base classes.
* Added the :class:`PhysicsMaterialCfg` to the :class:`SingleArm` class for tool sites.

Changed
^^^^^^^

* Changed the default control mode of the :obj:`PANDA_HAND_MIMIC_GROUP_CFG` to be from ``"v_abs"`` to ``"p_abs"``.
  Using velocity control for the mimic group can cause the hand to move in a jerky manner.


0.2.5 (2023-03-08)
~~~~~~~~~~~~~~~~~~

Fixed
^^^^^

* Fixed the indices used for the Jacobian and dynamics quantities in the :class:`MobileManipulator` class.


0.2.4 (2023-03-04)
~~~~~~~~~~~~~~~~~~

Added
^^^^^

* Added :meth:`apply_nested_physics_material` to the ``omni.isaac.lab.utils.kit``.
* Added the :meth:`sample_cylinder` to sample points from a cylinder's surface.
* Added documentation about the issue in using instanceable asset as markers.

Fixed
^^^^^

* Simplified the physics material application in the rigid object and legged robot classes.

Removed
^^^^^^^

* Removed the ``geom_prim_rel_path`` argument in the :class:`RigidObjectCfg.MetaInfoCfg` class.


0.2.3 (2023-02-24)
~~~~~~~~~~~~~~~~~~

Fixed
^^^^^

* Fixed the end-effector body index used for getting the Jacobian in the :class:`SingleArm` and :class:`MobileManipulator` classes.


0.2.2 (2023-01-27)
~~~~~~~~~~~~~~~~~~

Fixed
^^^^^

* Fixed the :meth:`set_world_pose_ros` and :meth:`set_world_pose_from_view` in the :class:`Camera` class.

Deprecated
^^^^^^^^^^

* Removed the :meth:`set_world_pose_from_ypr` method from the :class:`Camera` class.


0.2.1 (2023-01-26)
~~~~~~~~~~~~~~~~~~

Fixed
^^^^^

* Fixed the :class:`Camera` class to support different fisheye projection types.


0.2.0 (2023-01-25)
~~~~~~~~~~~~~~~~~~

Added
^^^^^

* Added support for warp backend in camera utilities.
* Extended the ``play_camera.py`` with ``--gpu`` flag to use GPU replicator backend.

0.1.1 (2023-01-24)
~~~~~~~~~~~~~~~~~~

Fixed
^^^^^

* Fixed setting of physics material on the ground plane when using :meth:`omni.isaac.lab.utils.kit.create_ground_plane` function.


0.1.0 (2023-01-17)
~~~~~~~~~~~~~~~~~~

Added
^^^^^

* Initial release of the extension with experimental API.
* Available robot configurations:

  * **Quadrupeds:** Unitree A1, ANYmal B, ANYmal C
  * **Single-arm manipulators:** Franka Emika arm, UR5
  * **Mobile manipulators:** Clearpath Ridgeback with Franka Emika arm or UR5<|MERGE_RESOLUTION|>--- conflicted
+++ resolved
@@ -1,8 +1,7 @@
 Changelog
 ---------
 
-<<<<<<< HEAD
-0.18.7 (2024-07-02)
+0.19.1 (2024-07-05)
 ~~~~~~~~~~~~~~~~~~~
 
 Added
@@ -10,7 +9,8 @@
 
 * Added a lidar pattern function :func:`~omni.isaac.lab.sensors.ray_caster.patterns.patterns.lidar_pattern` with
   corresponding config :class:`~omni.isaac.lab.sensors.ray_caster.patterns_cfg.LidarPatternCfg`.
-=======
+
+
 0.19.0 (2024-07-04)
 ~~~~~~~~~~~~~~~~~~~
 
@@ -28,7 +28,6 @@
   :class:`omni.isaac.lab.assets.RigidObject` classes. These were causing confusions when used with articulation
   view since the body names were not following the same ordering.
 * Dropped support for Isaac Sim 2023.1.1. The minimum supported version is now Isaac Sim 4.0.0.
->>>>>>> da34688b
 
 
 0.18.6 (2024-07-01)
