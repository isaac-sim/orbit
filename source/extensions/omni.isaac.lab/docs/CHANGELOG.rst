--- conflicted
+++ resolved
@@ -1,21 +1,20 @@
 Changelog
 ---------
 
-<<<<<<< HEAD
-0.27.12 (2024-11-04)
-=======
-0.27.13 (2024-10-30)
->>>>>>> d05c7bbc
-~~~~~~~~~~~~~~~~~~~~
-
-Added
-^^^^^
-
-<<<<<<< HEAD
+0.27.14 (2024-11-04)
+~~~~~~~~~~~~~~~~~~~~
+
 * If a USD that contains an articulation root is loaded using a
   :attr:`omni.isaac_lab.assets.RigidBody` we now fail unless the articulation root is explicitly
   disabled.
-=======
+
+
+0.27.13 (2024-10-30)
+~~~~~~~~~~~~~~~~~~~~
+
+Added
+^^^^^
+
 * Added the attributes :attr:`~omni.isaac.lab.sim.converters.MeshConverterCfg.translation`, :attr:`~omni.isaac.lab.sim.converters.MeshConverterCfg.rotation`,
   :attr:`~omni.isaac.lab.sim.converters.MeshConverterCfg.scale` to translate, rotate, and scale meshes
   when importing them with :class:`~omni.isaac.lab.sim.converters.MeshConverter`.
@@ -28,7 +27,6 @@
 ^^^^^^^
 
 * Removed TensorDict usage in favor of Python dictionary in sensors
->>>>>>> d05c7bbc
 
 
 0.27.11 (2024-10-31)
