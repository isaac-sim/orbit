Changelog
---------

<<<<<<< HEAD
0.22.12 (2024-09-11)
~~~~~~~~~~~~~~~~~~~~

Added
^^^^^
* Added :meth:`convert_perspective_depth_to_orthogonal_depth`. :meth:`unproject_depth` assumes
that the input depth image is orthogonal. The new :meth:`convert_perspective_depth_to_orthogonal_depth`
can be used to convert a perspective depth image into an orthogonal depth image, so that the point cloud
can be unprojected correctly with :meth:`unproject_depth`.
=======
0.22.12 (2024-09-08)
~~~~~~~~~~~~~~~~~~~~

Changed
^^^^^^^

* Moved the configuration of visualization markers for the command terms to their respective configuration classes.
  This allows users to modify the markers for the command terms without having to modify the command term classes.
>>>>>>> 55ab9479


0.22.11 (2024-09-10)
~~~~~~~~~~~~~~~~~~~~

Added
^^^^^

* Added config class, support, and tests for MJCF conversion via standalone python scripts.


0.22.10 (2024-09-09)
~~~~~~~~~~~~~~~~~~~~

Added
^^^^^

* Added a seed parameter to the :attr:`omni.isaac.lab.envs.ManagerBasedEnvCfg` and :attr:`omni.isaac.lab.envs.DirectRLEnvCfg`
  classes to set the seed for the environment. This seed is used to initialize the random number generator for the environment.
* Adapted the workflow scripts to set the seed for the environment using the seed specified in the learning agent's configuration
  file or the command line argument. This ensures that the simulation results are reproducible across different runs.


0.22.9 (2024-09-08)
~~~~~~~~~~~~~~~~~~~

Changed
^^^^^^^

* Modified:meth:`quat_rotate` and :meth:`quat_rotate_inverse` operations to use :meth:`torch.einsum`
  for faster processing of high dimensional input tensors.


0.22.8 (2024-09-06)
~~~~~~~~~~~~~~~~~~~

Added
^^^^^

* Added support for property attributes in the :meth:``omni.isaac.lab.utils.configclass`` method.
  Earlier, the configclass decorator failed to parse the property attributes correctly and made them
  instance variables instead.


0.22.7 (2024-09-05)
~~~~~~~~~~~~~~~~~~~

Fixed
^^^^^

* Adapted the ``A`` and ``D`` button bindings inside :meth:`omni.isaac.lab.device.Se3Keyboard` to make them now
  more-intuitive to control the y-axis motion based on the right-hand rule.


0.22.6 (2024-08-29)
~~~~~~~~~~~~~~~~~~~

Added
^^^^^

* Added alternative data type "distance_to_camera" in :class:`omni.isaac.lab.sensors.TiledCamera` class to be
  consistent with all other cameras (equal to type "depth").


0.22.5 (2024-08-29)
~~~~~~~~~~~~~~~~~~~

Fixed
^^^^^

* Added missing SI units to the documentation of :class:`omni.isaac.lab.sensors.Camera` and
  :class:`omni.isaac.lab.sensors.RayCasterCamera`.
* Added test to check :attr:`omni.isaac.lab.sensors.RayCasterCamera.set_intrinsic_matrices`


0.22.4 (2024-08-29)
~~~~~~~~~~~~~~~~~~~

Fixed
^^^^^

* Fixed the support for class-bounded methods when creating a configclass
  out of them. Earlier, these methods were being made as instance methods
  which required initialization of the class to call the class-methods.


0.22.3 (2024-08-28)
~~~~~~~~~~~~~~~~~~~

Added
^^^^^

* Added a class method to initialize camera configurations with an intrinsic matrix in the
  :class:`omni.isaac.lab.sim.spawner.sensors.PinholeCameraCfg`
  :class:`omni.isaac.lab.sensors.ray_caster.patterns_cfg.PinholeCameraPatternCfg` classes.

Fixed
^^^^^

* Fixed the ray direction in :func:`omni.isaac.lab.sensors.ray_caster.patterns.patterns.pinhole_camera_pattern` to
  point to the center of the pixel instead of the top-left corner.
* Fixed the clipping of the "distance_to_image_plane" depth image obtained using the
  :class:`omni.isaac.lab.sensors.ray_caster.RayCasterCamera` class. Earlier, the depth image was being clipped
  before the depth image was generated. Now, the clipping is applied after the depth image is generated. This makes
  the behavior equal to the USD Camera.


0.22.2 (2024-08-21)
~~~~~~~~~~~~~~~~~~~

Changed
^^^^^^^

* Disabled default viewport in certain headless scenarios for better performance.


0.22.1 (2024-08-17)
~~~~~~~~~~~~~~~~~~~

Added
^^^^^

* Added APIs to interact with the physics simulation of deformable objects. This includes setting the
  material properties, setting kinematic targets, and getting the state of the deformable object.
  For more information, please refer to the :mod:`omni.isaac.lab.assets.DeformableObject` class.


0.22.0 (2024-08-14)
~~~~~~~~~~~~~~~~~~~

Added
^^^^^^^

* Added :mod:`~omni.isaac.lab.utils.modifiers` module to provide framework for configurable and custom
  observation data modifiers.
* Adapted the :class:`~omni.isaac.lab.managers.ObservationManager` class to support custom modifiers.
  These are applied to the observation data before applying any noise or scaling operations.


0.21.2 (2024-08-13)
~~~~~~~~~~~~~~~~~~~

Fixed
^^^^^

* Moved event mode-based checks in the :meth:`omni.isaac.lab.managers.EventManager.apply` method outside
  the loop that iterates over the event terms. This prevents unnecessary checks and improves readability.
* Fixed the logic for global and per environment interval times when using the "interval" mode inside the
  event manager. Earlier, the internal lists for these times were of unequal lengths which led to wrong indexing
  inside the loop that iterates over the event terms.


0.21.1 (2024-08-06)
~~~~~~~~~~~~~~~~~~~

* Added a flag to preserve joint ordering inside the :class:`omni.isaac.lab.envs.mdp.JointAction` action term.


0.21.0 (2024-08-05)
~~~~~~~~~~~~~~~~~~~

Added
^^^^^

* Added the command line argument ``--device`` in :class:`~omni.isaac.lab.app.AppLauncher`. Valid options are:

  * ``cpu``: Use CPU.
  * ``cuda``: Use GPU with device ID ``0``.
  * ``cuda:N``: Use GPU, where N is the device ID. For example, ``cuda:0``. The default value is ``cuda:0``.

Changed
^^^^^^^

* Simplified setting the device throughout the code by relying on :attr:`omni.isaac.lab.sim.SimulationCfg.device`
  to activate gpu/cpu pipelines.

Removed
^^^^^^^

* Removed the parameter :attr:`omni.isaac.lab.sim.SimulationCfg.use_gpu_pipeline`. This is now directly inferred from
  :attr:`omni.isaac.lab.sim.SimulationCfg.device`.
* Removed the command line input argument ``--device_id`` in :class:`~omni.isaac.lab.app.AppLauncher`. The device id can
  now be set using the ``--device`` argument, for example with ``--device cuda:0``.


0.20.8 (2024-08-02)
~~~~~~~~~~~~~~~~~~~

Fixed
^^^^^

* Fixed the handling of observation terms with different shapes in the
  :class:`~omni.isaac.lab.managers.ObservationManager` class. Earlier, the constructor would throw an error if the
  shapes of the observation terms were different. Now, this operation only happens when the terms in an observation
  group are being concatenated. Otherwise, the terms are stored as a dictionary of tensors.
* Improved the error message when the observation terms are not of the same shape in the
  :class:`~omni.isaac.lab.managers.ObservationManager` class and the terms are being concatenated.


0.20.7 (2024-08-02)
~~~~~~~~~~~~~~~~~~~

Changed
^^^^^^^

* Performance improvements for material randomization in events.

Added
^^^^^

* Added minimum randomization frequency for reset mode randomizations.


0.20.6 (2024-08-02)
~~~~~~~~~~~~~~~~~~~

Changed
^^^^^^^

* Removed the hierarchy from :class:`~omni.isaac.lab.assets.RigidObject` class to
  :class:`~omni.isaac.lab.assets.Articulation` class. Previously, the articulation class overrode  almost
  all the functions of the rigid object class making the hierarchy redundant. Now, the articulation class
  is a standalone class that does not inherit from the rigid object class. This does add some code
  duplication but the simplicity and clarity of the code is improved.


0.20.5 (2024-08-02)
~~~~~~~~~~~~~~~~~~~

Added
^^^^^

* Added :attr:`omni.isaac.lab.terrain.TerrainGeneratorCfg.border_height` to set the height of the border
  around the terrain.


0.20.4 (2024-08-02)
~~~~~~~~~~~~~~~~~~~

Fixed
^^^^^

* Fixed the caching of terrains when using the :class:`omni.isaac.lab.terrains.TerrainGenerator` class.
  Earlier, the random sampling of the difficulty levels led to different hash values for the same terrain
  configuration. This caused the terrains to be re-generated even when the same configuration was used.
  Now, the numpy random generator is seeded with the same seed to ensure that the difficulty levels are
  sampled in the same order between different runs.


0.20.3 (2024-08-02)
~~~~~~~~~~~~~~~~~~~

Fixed
^^^^^

* Fixed the setting of translation and orientation when spawning a mesh prim. Earlier, the translation
  and orientation was being applied both on the parent Xform and the mesh prim. This was causing the
  mesh prim to be offset by the translation and orientation of the parent Xform, which is not the intended
  behavior.


0.20.2 (2024-08-02)
~~~~~~~~~~~~~~~~~~~

Changed
^^^^^^^

* Modified the computation of body acceleration for rigid body data to use PhysX APIs instead of
  numerical finite-differencing. This removes the need for computation of body acceleration at
  every update call of the data buffer.


0.20.1 (2024-07-30)
~~~~~~~~~~~~~~~~~~~

Fixed
^^^^^

* Fixed the :meth:`omni.isaac.lab.utils.math.wrap_to_pi` method to handle the wrapping of angles correctly.
  Earlier, the method was not wrapping the angles to the range [-pi, pi] correctly when the angles were outside
  the range [-2*pi, 2*pi].


0.20.0 (2024-07-26)
~~~~~~~~~~~~~~~~~~~

Added
^^^^^

* Support for the Isaac Sim 4.1.0 release.

Removed
^^^^^^^

* The ``mdp.add_body_mass`` method in the events. Please use the
  :meth:`omni.isaac.lab.envs.mdp.randomize_rigid_body_mass` method instead.
* The classes ``managers.RandomizationManager`` and ``managers.RandomizationTermCfg`` are replaced with
  :class:`omni.isaac.lab.managers.EventManager` and :class:`omni.isaac.lab.managers.EventTermCfg` classes.
* The following properties in :class:`omni.isaac.lab.sensors.FrameTransformerData`:

  * ``target_rot_source`` --> :attr:`~omni.isaac.lab.sensors.FrameTransformerData.target_quat_w`
  * ``target_rot_w`` --> :attr:`~omni.isaac.lab.sensors.FrameTransformerData.target_quat_source`
  * ``source_rot_w`` --> :attr:`~omni.isaac.lab.sensors.FrameTransformerData.source_quat_w`

* The kit experience file ``isaaclab.backwards.compatible.kit``. This is followed by dropping the support for
  Isaac Sim 2023.1.1 completely.


0.19.4 (2024-07-13)
~~~~~~~~~~~~~~~~~~~

Fixed
^^^^^

* Added the call to "startup" events when using the :class:`~omni.isaac.lab.envs.ManagerBasedEnv` class.
  Earlier, the "startup" events were not being called when the environment was initialized. This issue
  did not occur when using the :class:`~omni.isaac.lab.envs.ManagerBasedRLEnv` class since the "startup"
  events were called in the constructor.


0.19.3 (2024-07-13)
~~~~~~~~~~~~~~~~~~~

Added
^^^^^

* Added schemas for setting and modifying deformable body properties on a USD prim.
* Added API to spawn a deformable body material in the simulation.
* Added APIs to spawn rigid and deformable meshes of primitive shapes (cone, cylinder, sphere, box, capsule)
  in the simulation. This is possible through the :mod:`omni.isaac.lab.sim.spawners.meshes` module.


0.19.2 (2024-07-05)
~~~~~~~~~~~~~~~~~~~

Changed
^^^^^^^

* Modified cloning scheme based on the attribute :attr:`~omni.isaac.lab.scene.InteractiveSceneCfg.replicate_physics`
  to determine whether environment is homogeneous or heterogeneous.


0.19.1 (2024-07-05)
~~~~~~~~~~~~~~~~~~~

Added
^^^^^

* Added a lidar pattern function :func:`~omni.isaac.lab.sensors.ray_caster.patterns.patterns.lidar_pattern` with
  corresponding config :class:`~omni.isaac.lab.sensors.ray_caster.patterns_cfg.LidarPatternCfg`.


0.19.0 (2024-07-04)
~~~~~~~~~~~~~~~~~~~

Fixed
^^^^^

* Fixed parsing of articulations with nested rigid links while using the :class:`omni.isaac.lab.assets.Articulation`
  class. Earlier, the class initialization failed when the articulation had nested rigid links since the rigid
  links were not being parsed correctly by the PhysX view.

Removed
^^^^^^^

* Removed the attribute :attr:`body_physx_view` from the :class:`omni.isaac.lab.assets.Articulation` and
  :class:`omni.isaac.lab.assets.RigidObject` classes. These were causing confusions when used with articulation
  view since the body names were not following the same ordering.
* Dropped support for Isaac Sim 2023.1.1. The minimum supported version is now Isaac Sim 4.0.0.


0.18.6 (2024-07-01)
~~~~~~~~~~~~~~~~~~~

Fixed
^^^^^

* Fixed the environment stepping logic. Earlier, the environments' rendering logic was updating the kit app which
  would in turn step the physics :attr:`omni.isaac.lab.sim.SimulationCfg.render_interval` times. Now, a render
  call only does rendering and does not step the physics.


0.18.5 (2024-06-26)
~~~~~~~~~~~~~~~~~~~

Fixed
^^^^^

* Fixed the gravity vector direction used inside the :class:`omni.isaac.lab.assets.RigidObjectData` class.
  Earlier, the gravity direction was hard-coded as (0, 0, -1) which may be different from the actual
  gravity direction in the simulation. Now, the gravity direction is obtained from the simulation context
  and used to compute the projection of the gravity vector on the object.


0.18.4 (2024-06-26)
~~~~~~~~~~~~~~~~~~~

Fixed
^^^^^

* Fixed double reference count of the physics sim view inside the asset classes. This was causing issues
  when destroying the asset class instance since the physics sim view was not being properly released.

Added
^^^^^

* Added the attribute :attr:`~omni.isaac.lab.assets.AssetBase.is_initialized` to check if the asset and sensor
  has been initialized properly. This can be used to ensure that the asset or sensor is ready to use in the simulation.


0.18.3 (2024-06-25)
~~~~~~~~~~~~~~~~~~~

Fixed
^^^^^

* Fixed the docstrings at multiple places related to the different buffer implementations inside the
  :mod:`omni.isaac.lab.utils.buffers` module. The docstrings were not clear and did not provide enough
  information about the classes and their methods.

Added
^^^^^

* Added the field for fixed tendom names in the :class:`omni.isaac.lab.assets.ArticulationData` class.
  Earlier, this information was not exposed which was inconsistent with other name related information
  such as joint or body names.

Changed
^^^^^^^

* Renamed the fields ``min_num_time_lags`` and ``max_num_time_lags`` to ``min_delay`` and
  ``max_delay`` in the :class:`omni.isaac.lab.actuators.DelayedPDActuatorCfg` class. This is to make
  the naming simpler to understand.


0.18.2 (2024-06-25)
~~~~~~~~~~~~~~~~~~~

Changed
^^^^^^^

* Moved the configuration for tile-rendered camera into its own file named ``tiled_camera_cfg.py``.
  This makes it easier to follow where the configuration is located and how it is related to the class.


0.18.1 (2024-06-25)
~~~~~~~~~~~~~~~~~~~

Changed
^^^^^^^

* Ensured that a parity between class and its configuration class is explicitly visible in the
  :mod:`omni.isaac.lab.envs` module. This makes it easier to follow where definitions are located and how
  they are related. This should not be a breaking change as the classes are still accessible through the same module.


0.18.0 (2024-06-13)
~~~~~~~~~~~~~~~~~~~

Fixed
^^^^^

* Fixed the rendering logic to render at the specified interval. Earlier, the substep parameter had no effect and rendering
  would happen once every env.step() when active.

Changed
^^^^^^^

* Renamed :attr:`omni.isaac.lab.sim.SimulationCfg.substeps` to :attr:`omni.isaac.lab.sim.SimulationCfg.render_interval`.
  The render logic is now integrated in the decimation loop of the environment.


0.17.13 (2024-06-13)
~~~~~~~~~~~~~~~~~~~~

Fixed
^^^^^

* Fixed the orientation reset logic in :func:`omni.isaac.lab.envs.mdp.events.reset_root_state_uniform` to make it relative to
  the default orientation. Earlier, the position was sampled relative to the default and the orientation not.


0.17.12 (2024-06-13)
~~~~~~~~~~~~~~~~~~~~

Added
^^^^^

* Added the class :class:`omni.isaac.lab.utils.buffers.TimestampedBuffer` to store timestamped data.

Changed
^^^^^^^

* Added time-stamped buffers in the classes :class:`omni.isaac.lab.assets.RigidObjectData` and :class:`omni.isaac.lab.assets.ArticulationData`
  to update some values lazily and avoid unnecessary computations between physics updates. Before, all the data was always
  updated at every step, even if it was not used by the task.


0.17.11 (2024-05-30)
~~~~~~~~~~~~~~~~~~~~

Fixed
^^^^^

* Fixed :class:`omni.isaac.lab.sensor.ContactSensor` not loading correctly in extension mode.
  Earlier, the :attr:`omni.isaac.lab.sensor.ContactSensor.body_physx_view` was not initialized when
  :meth:`omni.isaac.lab.sensor.ContactSensor._debug_vis_callback` is called which references it.


0.17.10 (2024-05-30)
~~~~~~~~~~~~~~~~~~~~

Fixed
^^^^^

* Fixed compound classes being directly assigned in ``default_factory`` generator method
  :meth:`omni.isaac.lab.utils.configclass._return_f`, which resulted in shared references such that modifications to
  compound objects were reflected across all instances generated from the same ``default_factory`` method.


0.17.9 (2024-05-30)
~~~~~~~~~~~~~~~~~~~

Added
^^^^^

* Added ``variants`` attribute to the :class:`omni.isaac.lab.sim.from_files.UsdFileCfg` class to select USD
  variants when loading assets from USD files.


0.17.8 (2024-05-28)
~~~~~~~~~~~~~~~~~~~

Fixed
^^^^^

* Implemented the reset methods in the action terms to avoid returning outdated data.


0.17.7 (2024-05-28)
~~~~~~~~~~~~~~~~~~~

Added
^^^^^

* Added debug visualization utilities in the :class:`omni.isaac.lab.managers.ActionManager` class.


0.17.6 (2024-05-27)
~~~~~~~~~~~~~~~~~~~

Added
^^^^^

* Added ``wp.init()`` call in Warp utils.


0.17.5 (2024-05-22)
~~~~~~~~~~~~~~~~~~~

Changed
^^^^^^^

* Websocket livestreaming is no longer supported. Valid livestream options are {0, 1, 2}.
* WebRTC livestream is now set with livestream=2.


0.17.4 (2024-05-17)
~~~~~~~~~~~~~~~~~~~

Changed
^^^^^^^

* Modified the noise functions to also support add, scale, and abs operations on the data. Added aliases
  to ensure backward compatibility with the previous functions.

  * Added :attr:`omni.isaac.lab.utils.noise.NoiseCfg.operation` for the different operations.
  * Renamed ``constant_bias_noise`` to :func:`omni.isaac.lab.utils.noise.constant_noise`.
  * Renamed ``additive_uniform_noise`` to :func:`omni.isaac.lab.utils.noise.uniform_noise`.
  * Renamed ``additive_gaussian_noise`` to :func:`omni.isaac.lab.utils.noise.gaussian_noise`.


0.17.3 (2024-05-15)
~~~~~~~~~~~~~~~~~~~

Fixed
^^^^^

* Set ``hide_ui`` flag in the app launcher for livestream.
* Fix native client livestream extensions.


0.17.2 (2024-05-09)
~~~~~~~~~~~~~~~~~~~

Changed
^^^^^^^

* Renamed ``_range`` to ``distribution_params`` in ``events.py`` for methods that defined a distribution.
* Apply additive/scaling randomization noise on default data instead of current data.
* Changed material bucketing logic to prevent exceeding 64k materials.

Fixed
^^^^^

* Fixed broadcasting issues with indexing when environment and joint IDs are provided.
* Fixed incorrect tensor dimensions when setting a subset of environments.

Added
^^^^^

* Added support for randomization of fixed tendon parameters.
* Added support for randomization of dof limits.
* Added support for randomization of gravity.
* Added support for Gaussian sampling.
* Added default buffers to Articulation/Rigid object data classes for randomization.


0.17.1 (2024-05-10)
~~~~~~~~~~~~~~~~~~~

Fixed
^^^^^

* Added attribute :attr:`omni.isaac.lab.sim.converters.UrdfConverterCfg.override_joint_dynamics` to properly parse
  joint dynamics in :class:`omni.isaac.lab.sim.converters.UrdfConverter`.


0.17.0 (2024-05-07)
~~~~~~~~~~~~~~~~~~~

Changed
^^^^^^^

* Renamed ``BaseEnv`` to :class:`omni.isaac.lab.envs.ManagerBasedEnv`.
* Renamed ``base_env.py`` to ``manager_based_env.py``.
* Renamed ``BaseEnvCfg`` to :class:`omni.isaac.lab.envs.ManagerBasedEnvCfg`.
* Renamed ``RLTaskEnv`` to :class:`omni.isaac.lab.envs.ManagerBasedRLEnv`.
* Renamed ``rl_task_env.py`` to ``manager_based_rl_env.py``.
* Renamed ``RLTaskEnvCfg`` to :class:`omni.isaac.lab.envs.ManagerBasedRLEnvCfg`.
* Renamed ``rl_task_env_cfg.py`` to ``rl_env_cfg.py``.
* Renamed ``OIGEEnv`` to :class:`omni.isaac.lab.envs.DirectRLEnv`.
* Renamed ``oige_env.py`` to ``direct_rl_env.py``.
* Renamed ``RLTaskEnvWindow`` to :class:`omni.isaac.lab.envs.ui.ManagerBasedRLEnvWindow`.
* Renamed ``rl_task_env_window.py`` to ``manager_based_rl_env_window.py``.
* Renamed all references of ``BaseEnv``, ``BaseEnvCfg``, ``RLTaskEnv``, ``RLTaskEnvCfg``,  ``OIGEEnv``, and ``RLTaskEnvWindow``.

Added
^^^^^

* Added direct workflow base class :class:`omni.isaac.lab.envs.DirectRLEnv`.


0.16.4 (2024-05-06)
~~~~~~~~~~~~~~~~~~~~

Changed
^^^^^^^

* Added :class:`omni.isaac.lab.sensors.TiledCamera` to support tiled rendering with RGB and depth.


0.16.3 (2024-04-26)
~~~~~~~~~~~~~~~~~~~

Fixed
^^^^^

* Fixed parsing of filter prim path expressions in the :class:`omni.isaac.lab.sensors.ContactSensor` class.
  Earlier, the filter prim paths given to the physics view was not being parsed since they were specified as
  regex expressions instead of glob expressions.


0.16.2 (2024-04-25)
~~~~~~~~~~~~~~~~~~~~

Changed
^^^^^^^

* Simplified the installation procedure, isaaclab -e is no longer needed
* Updated torch dependency to 2.2.2


0.16.1 (2024-04-20)
~~~~~~~~~~~~~~~~~~~

Added
^^^^^

* Added attribute :attr:`omni.isaac.lab.sim.ArticulationRootPropertiesCfg.fix_root_link` to fix the root link
  of an articulation to the world frame.


0.16.0 (2024-04-16)
~~~~~~~~~~~~~~~~~~~

Added
^^^^^

* Added the function :meth:`omni.isaac.lab.utils.math.quat_unique` to standardize quaternion representations,
  i.e. always have a non-negative real part.
* Added events terms for randomizing mass by scale, simulation joint properties (stiffness, damping, armature,
  and friction)

Fixed
^^^^^

* Added clamping of joint positions and velocities in event terms for resetting joints. The simulation does not
  throw an error if the set values are out of their range. Hence, users are expected to clamp them before setting.
* Fixed :class:`omni.isaac.lab.envs.mdp.EMAJointPositionToLimitsActionCfg` to smoothen the actions
  at environment frequency instead of simulation frequency.

* Renamed the following functions in :meth:`omni.isaac.lab.envs.mdp` to avoid confusions:

  * Observation: :meth:`joint_pos_norm` -> :meth:`joint_pos_limit_normalized`
  * Action: :class:`ExponentialMovingAverageJointPositionAction` -> :class:`EMAJointPositionToLimitsAction`
  * Termination: :meth:`base_height` -> :meth:`root_height_below_minimum`
  * Termination: :meth:`joint_pos_limit` -> :meth:`joint_pos_out_of_limit`
  * Termination: :meth:`joint_pos_manual_limit` -> :meth:`joint_pos_out_of_manual_limit`
  * Termination: :meth:`joint_vel_limit` -> :meth:`joint_vel_out_of_limit`
  * Termination: :meth:`joint_vel_manual_limit` -> :meth:`joint_vel_out_of_manual_limit`
  * Termination: :meth:`joint_torque_limit` -> :meth:`joint_effort_out_of_limit`

Deprecated
^^^^^^^^^^

* Deprecated the function :meth:`omni.isaac.lab.envs.mdp.add_body_mass` in favor of
  :meth:`omni.isaac.lab.envs.mdp.randomize_rigid_body_mass`. This supports randomizing the mass based on different
  operations (add, scale, or set) and sampling distributions.


0.15.13 (2024-04-16)
~~~~~~~~~~~~~~~~~~~~

Changed
^^^^^^^

* Improved startup performance by enabling rendering-based extensions only when necessary and caching of nucleus directory.
* Renamed the flag ``OFFSCREEN_RENDER`` or ``--offscreen_render`` to ``ENABLE_CAMERAS`` or ``--enable_cameras`` respectively.


0.15.12 (2024-04-16)
~~~~~~~~~~~~~~~~~~~~

Changed
^^^^^^^

* Replaced calls to the ``check_file_path`` function in the :mod:`omni.isaac.lab.sim.spawners.from_files`
  with the USD stage resolve identifier function. This helps speed up the loading of assets from file paths
  by avoiding Nucleus server calls.


0.15.11 (2024-04-15)
~~~~~~~~~~~~~~~~~~~~

Added
^^^^^

* Added the :meth:`omni.isaac.lab.sim.SimulationContext.has_rtx_sensors` method to check if any
  RTX-related sensors such as cameras have been created in the simulation. This is useful to determine
  if simulation requires RTX rendering during step or not.

Fixed
^^^^^

* Fixed the rendering of RTX-related sensors such as cameras inside the :class:`omni.isaac.lab.envs.RLTaskEnv` class.
  Earlier the rendering did not happen inside the step function, which caused the sensor data to be empty.


0.15.10 (2024-04-11)
~~~~~~~~~~~~~~~~~~~~

Fixed
^^^^^

* Fixed sharing of the same memory address between returned tensors from observation terms
  in the :class:`omni.isaac.lab.managers.ObservationManager` class. Earlier, the returned
  tensors could map to the same memory address, causing issues when the tensors were modified
  during scaling, clipping or other operations.


0.15.9 (2024-04-04)
~~~~~~~~~~~~~~~~~~~

Fixed
^^^^^

* Fixed assignment of individual termination terms inside the :class:`omni.isaac.lab.managers.TerminationManager`
  class. Earlier, the terms were being assigned their values through an OR operation which resulted in incorrect
  values. This regression was introduced in version 0.15.1.


0.15.8 (2024-04-02)
~~~~~~~~~~~~~~~~~~~

Added
^^^^^

* Added option to define ordering of points for the mesh-grid generation in the
  :func:`omni.isaac.lab.sensors.ray_caster.patterns.grid_pattern`. This parameter defaults to 'xy'
  for backward compatibility.


0.15.7 (2024-03-28)
~~~~~~~~~~~~~~~~~~~

Added
^^^^^

* Adds option to return indices/data in the specified query keys order in
  :class:`omni.isaac.lab.managers.SceneEntityCfg` class, and the respective
  :func:`omni.isaac.lab.utils.string.resolve_matching_names_values` and
  :func:`omni.isaac.lab.utils.string.resolve_matching_names` functions.


0.15.6 (2024-03-28)
~~~~~~~~~~~~~~~~~~~

Added
^^^^^

* Extended the :class:`omni.isaac.lab.app.AppLauncher` class to support the loading of experience files
  from the command line. This allows users to load a specific experience file when running the application
  (such as for multi-camera rendering or headless mode).

Changed
^^^^^^^

* Changed default loading of experience files in the :class:`omni.isaac.lab.app.AppLauncher` class from the ones
  provided by Isaac Sim to the ones provided in Isaac Lab's ``source/apps`` directory.


0.15.5 (2024-03-23)
~~~~~~~~~~~~~~~~~~~

Fixed
^^^^^

* Fixed the env origins in :meth:`_compute_env_origins_grid` of :class:`omni.isaac.lab.terrain.TerrainImporter`
  to match that obtained from the Isaac Sim :class:`omni.isaac.cloner.GridCloner` class.

Added
^^^^^

* Added unit test to ensure consistency between environment origins generated by IsaacSim's Grid Cloner and those
  produced by the TerrainImporter.


0.15.4 (2024-03-22)
~~~~~~~~~~~~~~~~~~~

Fixed
^^^^^

* Fixed the :class:`omni.isaac.lab.envs.mdp.actions.NonHolonomicActionCfg` class to use
  the correct variable when applying actions.


0.15.3 (2024-03-21)
~~~~~~~~~~~~~~~~~~~

Added
^^^^^

* Added unit test to check that :class:`omni.isaac.lab.scene.InteractiveScene` entity data is not shared between separate instances.

Fixed
^^^^^

* Moved class variables in :class:`omni.isaac.lab.scene.InteractiveScene` to correctly  be assigned as
  instance variables.
* Removed custom ``__del__`` magic method from :class:`omni.isaac.lab.scene.InteractiveScene`.


0.15.2 (2024-03-21)
~~~~~~~~~~~~~~~~~~~

Fixed
^^^^^

* Added resolving of relative paths for the main asset USD file when using the
  :class:`omni.isaac.lab.sim.converters.UrdfConverter` class. This is to ensure that the material paths are
  resolved correctly when the main asset file is moved to a different location.


0.15.1 (2024-03-19)
~~~~~~~~~~~~~~~~~~~

Fixed
^^^^^

* Fixed the imitation learning workflow example script, updating Isaac Lab and Robomimic API calls.
* Removed the resetting of :attr:`_term_dones` in the :meth:`omni.isaac.lab.managers.TerminationManager.reset`.
  Previously, the environment cleared out all the terms. However, it impaired reading the specific term's values externally.


0.15.0 (2024-03-17)
~~~~~~~~~~~~~~~~~~~

Deprecated
^^^^^^^^^^

* Renamed :class:`omni.isaac.lab.managers.RandomizationManager` to :class:`omni.isaac.lab.managers.EventManager`
  class for clarification as the manager takes care of events such as reset in addition to pure randomizations.
* Renamed :class:`omni.isaac.lab.managers.RandomizationTermCfg` to :class:`omni.isaac.lab.managers.EventTermCfg`
  for consistency with the class name change.


0.14.1 (2024-03-16)
~~~~~~~~~~~~~~~~~~~

Added
^^^^^

* Added simulation schemas for joint drive and fixed tendons. These can be configured for assets imported
  from file formats.
* Added logging of tendon properties to the articulation class (if they are present in the USD prim).


0.14.0 (2024-03-15)
~~~~~~~~~~~~~~~~~~~

Fixed
^^^^^

* Fixed the ordering of body names used in the :class:`omni.isaac.lab.assets.Articulation` class. Earlier,
  the body names were not following the same ordering as the bodies in the articulation. This led
  to issues when using the body names to access data related to the links from the articulation view
  (such as Jacobians, mass matrices, etc.).

Removed
^^^^^^^

* Removed the attribute :attr:`body_physx_view` from the :class:`omni.isaac.lab.assets.RigidObject`
  and :class:`omni.isaac.lab.assets.Articulation` classes. These were causing confusions when used
  with articulation view since the body names were not following the same ordering.


0.13.1 (2024-03-14)
~~~~~~~~~~~~~~~~~~~

Removed
^^^^^^^

* Removed the :mod:`omni.isaac.lab.compat` module. This module was used to provide compatibility
  with older versions of Isaac Sim. It is no longer needed since we have most of the functionality
  absorbed into the main classes.


0.13.0 (2024-03-12)
~~~~~~~~~~~~~~~~~~~

Added
^^^^^

* Added support for the following data types inside the :class:`omni.isaac.lab.sensors.Camera` class:
  ``instance_segmentation_fast`` and ``instance_id_segmentation_fast``. These are GPU-supported annotations
  and are faster than the regular annotations.

Fixed
^^^^^

* Fixed handling of semantic filtering inside the :class:`omni.isaac.lab.sensors.Camera` class. Earlier,
  the annotator was given ``semanticTypes`` as an argument. However, with Isaac Sim 2023.1, the annotator
  does not accept this argument. Instead the mapping needs to be set to the synthetic data interface directly.
* Fixed the return shape of colored images for segmentation data types inside the
  :class:`omni.isaac.lab.sensors.Camera` class. Earlier, the images were always returned as ``int32``. Now,
  they are casted to ``uint8`` 4-channel array before returning if colorization is enabled for the annotation type.

Removed
^^^^^^^

* Dropped support for ``instance_segmentation`` and ``instance_id_segmentation`` annotations in the
  :class:`omni.isaac.lab.sensors.Camera` class. Their "fast" counterparts should be used instead.
* Renamed the argument :attr:`omni.isaac.lab.sensors.CameraCfg.semantic_types` to
  :attr:`omni.isaac.lab.sensors.CameraCfg.semantic_filter`. This is more aligned with Replicator's terminology
  for semantic filter predicates.
* Replaced the argument :attr:`omni.isaac.lab.sensors.CameraCfg.colorize` with separate colorized
  arguments for each annotation type (:attr:`~omni.isaac.lab.sensors.CameraCfg.colorize_instance_segmentation`,
  :attr:`~omni.isaac.lab.sensors.CameraCfg.colorize_instance_id_segmentation`, and
  :attr:`~omni.isaac.lab.sensors.CameraCfg.colorize_semantic_segmentation`).


0.12.4 (2024-03-11)
~~~~~~~~~~~~~~~~~~~

Fixed
^^^^^


* Adapted randomization terms to deal with ``slice`` for the body indices. Earlier, the terms were not
  able to handle the slice object and were throwing an error.
* Added ``slice`` type-hinting to all body and joint related methods in the rigid body and articulation
  classes. This is to make it clear that the methods can handle both list of indices and slices.


0.12.3 (2024-03-11)
~~~~~~~~~~~~~~~~~~~

Fixed
^^^^^

* Added signal handler to the :class:`omni.isaac.lab.app.AppLauncher` class to catch the ``SIGINT`` signal
  and close the application gracefully. This is to prevent the application from crashing when the user
  presses ``Ctrl+C`` to close the application.


0.12.2 (2024-03-10)
~~~~~~~~~~~~~~~~~~~

Added
^^^^^

* Added observation terms for states of a rigid object in world frame.
* Added randomization terms to set root state with randomized orientation and joint state within user-specified limits.
* Added reward term for penalizing specific termination terms.

Fixed
^^^^^

* Improved sampling of states inside randomization terms. Earlier, the code did multiple torch calls
  for sampling different components of the vector. Now, it uses a single call to sample the entire vector.


0.12.1 (2024-03-09)
~~~~~~~~~~~~~~~~~~~

Added
^^^^^

* Added an option to the last actions observation term to get a specific term by name from the action manager.
  If None, the behavior remains the same as before (the entire action is returned).


0.12.0 (2024-03-08)
~~~~~~~~~~~~~~~~~~~

Added
^^^^^

* Added functionality to sample flat patches on a generated terrain. This can be configured using
  :attr:`omni.isaac.lab.terrains.SubTerrainBaseCfg.flat_patch_sampling` attribute.
* Added a randomization function for setting terrain-aware root state. Through this, an asset can be
  reset to a randomly sampled flat patches.

Fixed
^^^^^

* Separated normal and terrain-base position commands. The terrain based commands rely on the
  terrain to sample flat patches for setting the target position.
* Fixed command resample termination function.

Changed
^^^^^^^

* Added the attribute :attr:`omni.isaac.lab.envs.mdp.commands.UniformVelocityCommandCfg.heading_control_stiffness`
  to control the stiffness of the heading control term in the velocity command term. Earlier, this was
  hard-coded to 0.5 inside the term.

Removed
^^^^^^^

* Removed the function :meth:`sample_new_targets` in the terrain importer. Instead the attribute
  :attr:`omni.isaac.lab.terrains.TerrainImporter.flat_patches` should be used to sample new targets.


0.11.3 (2024-03-04)
~~~~~~~~~~~~~~~~~~~

Fixed
^^^^^

* Corrects the functions :func:`omni.isaac.lab.utils.math.axis_angle_from_quat` and :func:`omni.isaac.lab.utils.math.quat_error_magnitude`
  to accept tensors of the form (..., 4) instead of (N, 4). This brings us in line with our documentation and also upgrades one of our functions
  to handle higher dimensions.


0.11.2 (2024-03-04)
~~~~~~~~~~~~~~~~~~~

Added
^^^^^

* Added checks for default joint position and joint velocity in the articulation class. This is to prevent
  users from configuring values for these quantities that might be outside the valid range from the simulation.


0.11.1 (2024-02-29)
~~~~~~~~~~~~~~~~~~~

Added
^^^^^

* Replaced the default values for ``joint_ids`` and ``body_ids`` from ``None`` to ``slice(None)``
  in the :class:`omni.isaac.lab.managers.SceneEntityCfg`.
* Adapted rewards and observations terms so that the users can query a subset of joints and bodies.


0.11.0 (2024-02-27)
~~~~~~~~~~~~~~~~~~~

Removed
^^^^^^^

* Dropped support for Isaac Sim<=2022.2. As part of this, removed the components of :class:`omni.isaac.lab.app.AppLauncher`
  which handled ROS extension loading. We no longer need them in Isaac Sim>=2023.1 to control the load order to avoid crashes.
* Upgraded Dockerfile to use ISAACSIM_VERSION=2023.1.1 by default.


0.10.28 (2024-02-29)
~~~~~~~~~~~~~~~~~~~~

Added
^^^^^

* Implemented relative and moving average joint position action terms. These allow the user to specify
  the target joint positions as relative to the current joint positions or as a moving average of the
  joint positions over a window of time.


0.10.27 (2024-02-28)
~~~~~~~~~~~~~~~~~~~~

Added
^^^^^

* Added UI feature to start and stop animation recording in the stage when running an environment.
  To enable this feature, please pass the argument ``--disable_fabric`` to the environment script to allow
  USD read/write operations. Be aware that this will slow down the simulation.


0.10.26 (2024-02-26)
~~~~~~~~~~~~~~~~~~~~

Added
^^^^^

* Added a viewport camera controller class to the :class:`omni.isaac.lab.envs.BaseEnv`. This is useful
  for applications where the user wants to render the viewport from different perspectives even when the
  simulation is running in headless mode.


0.10.25 (2024-02-26)
~~~~~~~~~~~~~~~~~~~~

Fixed
^^^^^

* Ensures that all path arguments in :mod:`omni.isaac.lab.sim.utils` are cast to ``str``. Previously,
  we had handled path types as strings without casting.


0.10.24 (2024-02-26)
~~~~~~~~~~~~~~~~~~~~

Added
^^^^^

* Added tracking of contact time in the :class:`omni.isaac.lab.sensors.ContactSensor` class. Previously,
  only the air time was being tracked.
* Added contact force threshold, :attr:`omni.isaac.lab.sensors.ContactSensorCfg.force_threshold`, to detect
  when the contact sensor is in contact. Previously, this was set to hard-coded 1.0 in the sensor class.


0.10.23 (2024-02-21)
~~~~~~~~~~~~~~~~~~~~

Fixed
^^^^^

* Fixes the order of size arguments in :meth:`omni.isaac.lab.terrains.height_field.random_uniform_terrain`. Previously, the function would crash if the size along x and y were not the same.


0.10.22 (2024-02-14)
~~~~~~~~~~~~~~~~~~~~

Fixed
^^^^^

* Fixed "divide by zero" bug in :class:`~omni.isaac.lab.sim.SimulationContext` when setting gravity vector.
  Now, it is correctly disabled when the gravity vector is set to zero.


0.10.21 (2024-02-12)
~~~~~~~~~~~~~~~~~~~~

Fixed
^^^^^

* Fixed the printing of articulation joint information when the articulation has only one joint.
  Earlier, the function was performing a squeeze operation on the tensor, which caused an error when
  trying to index the tensor of shape (1,).


0.10.20 (2024-02-12)
~~~~~~~~~~~~~~~~~~~~

Added
^^^^^

* Adds :attr:`omni.isaac.lab.sim.PhysxCfg.enable_enhanced_determinism` to enable improved
  determinism from PhysX. Please note this comes at the expense of performance.


0.10.19 (2024-02-08)
~~~~~~~~~~~~~~~~~~~~

Fixed
^^^^^

* Fixed environment closing so that articulations, objects, and sensors are cleared properly.


0.10.18 (2024-02-05)
~~~~~~~~~~~~~~~~~~~~

Fixed
^^^^^

* Pinned :mod:`torch` version to 2.0.1 in the setup.py to keep parity version of :mod:`torch` supplied by
  Isaac 2023.1.1, and prevent version incompatibility between :mod:`torch` ==2.2 and
  :mod:`typing-extensions` ==3.7.4.3


0.10.17 (2024-02-02)
~~~~~~~~~~~~~~~~~~~~

Fixed
^^^^^^

* Fixed carb setting ``/app/livestream/enabled`` to be set as False unless live-streaming is specified
  by :class:`omni.isaac.lab.app.AppLauncher` settings. This fixes the logic of :meth:`SimulationContext.render`,
  which depended on the config in previous versions of Isaac defaulting to false for this setting.


0.10.16 (2024-01-29)
~~~~~~~~~~~~~~~~~~~~

Added
^^^^^^

* Added an offset parameter to the height scan observation term. This allows the user to specify the
  height offset of the scan from the tracked body. Previously it was hard-coded to be 0.5.


0.10.15 (2024-01-29)
~~~~~~~~~~~~~~~~~~~~

Fixed
^^^^^

* Fixed joint torque computation for implicit actuators. Earlier, the torque was always zero for implicit
  actuators. Now, it is computed approximately by applying the PD law.


0.10.14 (2024-01-22)
~~~~~~~~~~~~~~~~~~~~

Fixed
^^^^^

* Fixed the tensor shape of :attr:`omni.isaac.lab.sensors.ContactSensorData.force_matrix_w`. Earlier, the reshaping
  led to a mismatch with the data obtained from PhysX.


0.10.13 (2024-01-15)
~~~~~~~~~~~~~~~~~~~~

Fixed
^^^^^

* Fixed running of environments with a single instance even if the :attr:`replicate_physics`` flag is set to True.


0.10.12 (2024-01-10)
~~~~~~~~~~~~~~~~~~~~

Fixed
^^^^^

* Fixed indexing of source and target frames in the :class:`omni.isaac.lab.sensors.FrameTransformer` class.
  Earlier, it always assumed that the source frame body is at index 0. Now, it uses the body index of the
  source frame to compute the transformation.

Deprecated
^^^^^^^^^^

* Renamed quantities in the :class:`omni.isaac.lab.sensors.FrameTransformerData` class to be more
  consistent with the terminology used in the asset classes. The following quantities are deprecated:

  * ``target_rot_w`` -> ``target_quat_w``
  * ``source_rot_w`` -> ``source_quat_w``
  * ``target_rot_source`` -> ``target_quat_source``


0.10.11 (2024-01-08)
~~~~~~~~~~~~~~~~~~~~

Fixed
^^^^^

* Fixed attribute error raised when calling the :class:`omni.isaac.lab.envs.mdp.TerrainBasedPositionCommand`
  command term.
* Added a dummy function in :class:`omni.isaac.lab.terrain.TerrainImporter` that returns environment
  origins as terrain-aware sampled targets. This function should be implemented by child classes based on
  the terrain type.


0.10.10 (2023-12-21)
~~~~~~~~~~~~~~~~~~~~

Fixed
^^^^^

* Fixed reliance on non-existent ``Viewport`` in :class:`omni.isaac.lab.sim.SimulationContext` when loading livestreaming
  by ensuring that the extension ``omni.kit.viewport.window`` is enabled in :class:`omni.isaac.lab.app.AppLauncher` when
  livestreaming is enabled


0.10.9 (2023-12-21)
~~~~~~~~~~~~~~~~~~~

Fixed
^^^^^

* Fixed invalidation of physics views inside the asset and sensor classes. Earlier, they were left initialized
  even when the simulation was stopped. This caused issues when closing the application.


0.10.8 (2023-12-20)
~~~~~~~~~~~~~~~~~~~

Fixed
^^^^^

* Fixed the :class:`omni.isaac.lab.envs.mdp.actions.DifferentialInverseKinematicsAction` class
  to account for the offset pose of the end-effector.


0.10.7 (2023-12-19)
~~~~~~~~~~~~~~~~~~~

Fixed
^^^^^

* Added a check to ray-cast and camera sensor classes to ensure that the sensor prim path does not
  have a regex expression at its leaf. For instance, ``/World/Robot/camera_.*`` is not supported
  for these sensor types. This behavior needs to be fixed in the future.


0.10.6 (2023-12-19)
~~~~~~~~~~~~~~~~~~~

Added
^^^^^

* Added support for using articulations as visualization markers. This disables all physics APIs from
  the articulation and allows the user to use it as a visualization marker. It is useful for creating
  visualization markers for the end-effectors or base of the robot.

Fixed
^^^^^

* Fixed hiding of debug markers from secondary images when using the
  :class:`omni.isaac.lab.markers.VisualizationMarkers` class. Earlier, the properties were applied on
  the XForm prim instead of the Mesh prim.


0.10.5 (2023-12-18)
~~~~~~~~~~~~~~~~~~~

Fixed
^^^^^

* Fixed test ``check_base_env_anymal_locomotion.py``, which
  previously called :func:`torch.jit.load` with the path to a policy (which would work
  for a local file), rather than calling
  :func:`omni.isaac.lab.utils.assets.read_file` on the path to get the file itself.


0.10.4 (2023-12-14)
~~~~~~~~~~~~~~~~~~~

Fixed
^^^^^

* Fixed potentially breaking import of omni.kit.widget.toolbar by ensuring that
  if live-stream is enabled, then the :mod:`omni.kit.widget.toolbar`
  extension is loaded.

0.10.3 (2023-12-12)
~~~~~~~~~~~~~~~~~~~

Added
^^^^^

* Added the attribute :attr:`omni.isaac.lab.actuators.ActuatorNetMLPCfg.input_order`
  to specify the order of the input tensors to the MLP network.

Fixed
^^^^^

* Fixed computation of metrics for the velocity command term. Earlier, the norm was being computed
  over the entire batch instead of the last dimension.
* Fixed the clipping inside the :class:`omni.isaac.lab.actuators.DCMotor` class. Earlier, it was
  not able to handle the case when configured saturation limit was set to None.


0.10.2 (2023-12-12)
~~~~~~~~~~~~~~~~~~~

Fixed
^^^^^

* Added a check in the simulation stop callback in the :class:`omni.isaac.lab.sim.SimulationContext` class
  to not render when an exception is raised. The while loop in the callback was preventing the application
  from closing when an exception was raised.


0.10.1 (2023-12-06)
~~~~~~~~~~~~~~~~~~~

Added
^^^^^

* Added command manager class with terms defined by :class:`omni.isaac.lab.managers.CommandTerm`. This
  allow for multiple types of command generators to be used in the same environment.


0.10.0 (2023-12-04)
~~~~~~~~~~~~~~~~~~~

Changed
^^^^^^^

* Modified the sensor and asset base classes to use the underlying PhysX views instead of Isaac Sim views.
  Using Isaac Sim classes led to a very high load time (of the order of minutes) when using a scene with
  many assets. This is because Isaac Sim supports USD paths which are slow and not required.

Added
^^^^^

* Added faster implementation of USD stage traversal methods inside the :class:`omni.isaac.lab.sim.utils` module.
* Added properties :attr:`omni.isaac.lab.assets.AssetBase.num_instances` and
  :attr:`omni.isaac.lab.sensor.SensorBase.num_instances` to obtain the number of instances of the asset
  or sensor in the simulation respectively.

Removed
^^^^^^^

* Removed dependencies on Isaac Sim view classes. It is no longer possible to use :attr:`root_view` and
  :attr:`body_view`. Instead use :attr:`root_physx_view` and :attr:`body_physx_view` to access the underlying
  PhysX views.


0.9.55 (2023-12-03)
~~~~~~~~~~~~~~~~~~~

Fixed
^^^^^

* Fixed the Nucleus directory path in the :attr:`omni.isaac.lab.utils.assets.NVIDIA_NUCLEUS_DIR`.
  Earlier, it was referring to the ``NVIDIA/Assets`` directory instead of ``NVIDIA``.


0.9.54 (2023-11-29)
~~~~~~~~~~~~~~~~~~~

Fixed
^^^^^

* Fixed pose computation in the :class:`omni.isaac.lab.sensors.Camera` class to obtain them from XFormPrimView
  instead of using ``UsdGeomCamera.ComputeLocalToWorldTransform`` method. The latter is not updated correctly
  during GPU simulation.
* Fixed initialization of the annotator info in the class :class:`omni.isaac.lab.sensors.Camera`. Previously
  all dicts had the same memory address which caused all annotators to have the same info.
* Fixed the conversion of ``uint32`` warp arrays inside the :meth:`omni.isaac.lab.utils.array.convert_to_torch`
  method. PyTorch does not support this type, so it is converted to ``int32`` before converting to PyTorch tensor.
* Added render call inside :meth:`omni.isaac.lab.sim.SimulationContext.reset` to initialize Replicator
  buffers when the simulation is reset.


0.9.53 (2023-11-29)
~~~~~~~~~~~~~~~~~~~

Changed
^^^^^^^

* Changed the behavior of passing :obj:`None` to the :class:`omni.isaac.lab.actuators.ActuatorBaseCfg`
  class. Earlier, they were resolved to fixed default values. Now, they imply that the values are loaded
  from the USD joint drive configuration.

Added
^^^^^

* Added setting of joint armature and friction quantities to the articulation class.


0.9.52 (2023-11-29)
~~~~~~~~~~~~~~~~~~~

Changed
^^^^^^^

* Changed the warning print in :meth:`omni.isaac.lab.sim.utils.apply_nested` method
  to be more descriptive. Earlier, it was printing a warning for every instanced prim.
  Now, it only prints a warning if it could not apply the attribute to any of the prims.

Added
^^^^^

* Added the method :meth:`omni.isaac.lab.utils.assets.retrieve_file_path` to
  obtain the absolute path of a file on the Nucleus server or locally.

Fixed
^^^^^

* Fixed hiding of STOP button in the :class:`AppLauncher` class when running the
  simulation in headless mode.
* Fixed a bug with :meth:`omni.isaac.lab.sim.utils.clone` failing when the input prim path
  had no parent (example: "/Table").


0.9.51 (2023-11-29)
~~~~~~~~~~~~~~~~~~~

Changed
^^^^^^^

* Changed the :meth:`omni.isaac.lab.sensor.SensorBase.update` method to always recompute the buffers if
  the sensor is in visualization mode.

Added
^^^^^

* Added available entities to the error message when accessing a non-existent entity in the
  :class:`InteractiveScene` class.
* Added a warning message when the user tries to reference an invalid prim in the :class:`FrameTransformer` sensor.


0.9.50 (2023-11-28)
~~~~~~~~~~~~~~~~~~~

Added
^^^^^

* Hid the ``STOP`` button in the UI when running standalone Python scripts. This is to prevent
  users from accidentally clicking the button and stopping the simulation. They should only be able to
  play and pause the simulation from the UI.

Removed
^^^^^^^

* Removed :attr:`omni.isaac.lab.sim.SimulationCfg.shutdown_app_on_stop`. The simulation is always rendering
  if it is stopped from the UI. The user needs to close the window or press ``Ctrl+C`` to close the simulation.


0.9.49 (2023-11-27)
~~~~~~~~~~~~~~~~~~~

Added
^^^^^

* Added an interface class, :class:`omni.isaac.lab.managers.ManagerTermBase`, to serve as the parent class
  for term implementations that are functional classes.
* Adapted all managers to support terms that are classes and not just functions clearer. This allows the user to
  create more complex terms that require additional state information.


0.9.48 (2023-11-24)
~~~~~~~~~~~~~~~~~~~

Fixed
^^^^^

* Fixed initialization of drift in the :class:`omni.isaac.lab.sensors.RayCasterCamera` class.


0.9.47 (2023-11-24)
~~~~~~~~~~~~~~~~~~~

Fixed
^^^^^

* Automated identification of the root prim in the :class:`omni.isaac.lab.assets.RigidObject` and
  :class:`omni.isaac.lab.assets.Articulation` classes. Earlier, the root prim was hard-coded to
  the spawn prim path. Now, the class searches for the root prim under the spawn prim path.


0.9.46 (2023-11-24)
~~~~~~~~~~~~~~~~~~~

Fixed
^^^^^

* Fixed a critical issue in the asset classes with writing states into physics handles.
  Earlier, the states were written over all the indices instead of the indices of the
  asset that were being updated. This caused the physics handles to refresh the states
  of all the assets in the scene, which is not desirable.


0.9.45 (2023-11-24)
~~~~~~~~~~~~~~~~~~~

Added
^^^^^

* Added :class:`omni.isaac.lab.command_generators.UniformPoseCommandGenerator` to generate
  poses in the asset's root frame by uniformly sampling from a given range.


0.9.44 (2023-11-16)
~~~~~~~~~~~~~~~~~~~

Added
^^^^^

* Added methods :meth:`reset` and :meth:`step` to the :class:`omni.isaac.lab.envs.BaseEnv`. This unifies
  the environment interface for simple standalone applications with the class.


0.9.43 (2023-11-16)
~~~~~~~~~~~~~~~~~~~

Fixed
^^^^^

* Replaced subscription of physics play and stop events in the :class:`omni.isaac.lab.assets.AssetBase` and
  :class:`omni.isaac.lab.sensors.SensorBase` classes with subscription to time-line play and stop events.
  This is to prevent issues in cases where physics first needs to perform mesh cooking and handles are not
  available immediately. For instance, with deformable meshes.


0.9.42 (2023-11-16)
~~~~~~~~~~~~~~~~~~~

Fixed
^^^^^

* Fixed setting of damping values from the configuration for :class:`ActuatorBase` class. Earlier,
  the stiffness values were being set into damping when a dictionary configuration was passed to the
  actuator model.
* Added dealing with :class:`int` and :class:`float` values in the configurations of :class:`ActuatorBase`.
  Earlier, a type-error was thrown when integer values were passed to the actuator model.


0.9.41 (2023-11-16)
~~~~~~~~~~~~~~~~~~~

Fixed
^^^^^

* Fixed the naming and shaping issues in the binary joint action term.


0.9.40 (2023-11-09)
~~~~~~~~~~~~~~~~~~~

Fixed
^^^^^

* Simplified the manual initialization of Isaac Sim :class:`ArticulationView` class. Earlier, we basically
  copied the code from the Isaac Sim source code. Now, we just call their initialize method.

Changed
^^^^^^^

* Changed the name of attribute :attr:`default_root_state_w` to :attr:`default_root_state`. The latter is
  more correct since the data is actually in the local environment frame and not the simulation world frame.


0.9.39 (2023-11-08)
~~~~~~~~~~~~~~~~~~~

Fixed
^^^^^

* Changed the reference of private ``_body_view`` variable inside the :class:`RigidObject` class
  to the public ``body_view`` property. For a rigid object, the private variable is not defined.


0.9.38 (2023-11-07)
~~~~~~~~~~~~~~~~~~~

Changed
^^^^^^^

* Upgraded the :class:`omni.isaac.lab.envs.RLTaskEnv` class to support Gym 0.29.0 environment definition.

Added
^^^^^

* Added computation of ``time_outs`` and ``terminated`` signals inside the termination manager. These follow the
  definition mentioned in `Gym 0.29.0 <https://gymnasium.farama.org/tutorials/gymnasium_basics/handling_time_limits/>`_.
* Added proper handling of observation and action spaces in the :class:`omni.isaac.lab.envs.RLTaskEnv` class.
  These now follow closely to how Gym VecEnv handles the spaces.


0.9.37 (2023-11-06)
~~~~~~~~~~~~~~~~~~~

Fixed
^^^^^

* Fixed broken visualization in :mod:`omni.isaac.lab.sensors.FrameTramsformer` class by overwriting the
  correct ``_debug_vis_callback`` function.
* Moved the visualization marker configurations of sensors to their respective sensor configuration classes.
  This allows users to set these configurations from the configuration object itself.


0.9.36 (2023-11-03)
~~~~~~~~~~~~~~~~~~~

Fixed
^^^^^

* Added explicit deleting of different managers in the :class:`omni.isaac.lab.envs.BaseEnv` and
  :class:`omni.isaac.lab.envs.RLTaskEnv` classes. This is required since deleting the managers
  is order-sensitive (many managers need to be deleted before the scene is deleted).


0.9.35 (2023-11-02)
~~~~~~~~~~~~~~~~~~~

Fixed
^^^^^

* Fixed the error: ``'str' object has no attribute '__module__'`` introduced by adding the future import inside the
  :mod:`omni.isaac.lab.utils.warp.kernels` module. Warp language does not support the ``__future__`` imports.


0.9.34 (2023-11-02)
~~~~~~~~~~~~~~~~~~~

Fixed
^^^^^

* Added missing import of ``from __future__ import annotations`` in the :mod:`omni.isaac.lab.utils.warp`
  module. This is needed to have a consistent behavior across Python versions.


0.9.33 (2023-11-02)
~~~~~~~~~~~~~~~~~~~

Fixed
^^^^^

* Fixed the :class:`omni.isaac.lab.command_generators.NullCommandGenerator` class. Earlier,
  it was having a runtime error due to infinity in the resampling time range. Now, the class just
  overrides the parent methods to perform no operations.


0.9.32 (2023-11-02)
~~~~~~~~~~~~~~~~~~~

Changed
^^^^^^^

* Renamed the :class:`omni.isaac.lab.envs.RLEnv` class to :class:`omni.isaac.lab.envs.RLTaskEnv` to
  avoid confusions in terminologies between environments and tasks.


0.9.31 (2023-11-02)
~~~~~~~~~~~~~~~~~~~

Added
^^^^^

* Added the :class:`omni.isaac.lab.sensors.RayCasterCamera` class, as a ray-casting based camera for
  "distance_to_camera", "distance_to_image_plane" and "normals" annotations. It has the same interface and
  functionalities as the USD Camera while it is on average 30% faster.


0.9.30 (2023-11-01)
~~~~~~~~~~~~~~~~~~~

Fixed
^^^^^

* Added skipping of None values in the :class:`InteractiveScene` class when creating the scene from configuration
  objects. Earlier, it was throwing an error when the user passed a None value for a scene element.
* Added ``kwargs`` to the :class:`RLEnv` class to allow passing additional arguments from gym registry function.
  This is now needed since the registry function passes args beyond the ones specified in the constructor.


0.9.29 (2023-11-01)
~~~~~~~~~~~~~~~~~~~

Fixed
^^^^^

* Fixed the material path resolution inside the :class:`omni.isaac.lab.sim.converters.UrdfConverter` class.
  With Isaac Sim 2023.1, the material paths from the importer are always saved as absolute paths. This caused
  issues when the generated USD file was moved to a different location. The fix now resolves the material paths
  relative to the USD file location.


0.9.28 (2023-11-01)
~~~~~~~~~~~~~~~~~~~

Changed
^^^^^^^

* Changed the way the :func:`omni.isaac.lab.sim.spawners.from_files.spawn_ground_plane` function sets the
  height of the ground. Earlier, it was reading the height from the configuration object. Now, it expects the
  desired transformation as inputs to the function. This makes it consistent with the other spawner functions.


0.9.27 (2023-10-31)
~~~~~~~~~~~~~~~~~~~

Changed
^^^^^^^

* Removed the default value of the argument ``camel_case`` in setters of USD attributes. This is to avoid
  confusion with the naming of the attributes in the USD file.

Fixed
^^^^^

* Fixed the selection of material prim in the :class:`omni.isaac.lab.sim.spawners.materials.spawn_preview_surface`
  method. Earlier, the created prim was being selected in the viewport which interfered with the selection of
  prims by the user.
* Updated :class:`omni.isaac.lab.sim.converters.MeshConverter` to use a different stage than the default stage
  for the conversion. This is to avoid the issue of the stage being closed when the conversion is done.


0.9.26 (2023-10-31)
~~~~~~~~~~~~~~~~~~~

Added
^^^^^

* Added the sensor implementation for :class:`omni.isaac.lab.sensors.FrameTransformer` class. Currently,
  it handles obtaining the transformation between two frames in the same articulation.


0.9.25 (2023-10-27)
~~~~~~~~~~~~~~~~~~~

Added
^^^^^

* Added the :mod:`omni.isaac.lab.envs.ui` module to put all the UI-related classes in one place. This currently
  implements the :class:`omni.isaac.lab.envs.ui.BaseEnvWindow` and :class:`omni.isaac.lab.envs.ui.RLEnvWindow`
  classes. Users can inherit from these classes to create their own UI windows.
* Added the attribute :attr:`omni.isaac.lab.envs.BaseEnvCfg.ui_window_class_type` to specify the UI window class
  to be used for the environment. This allows the user to specify their own UI window class to be used for the
  environment.


0.9.24 (2023-10-27)
~~~~~~~~~~~~~~~~~~~

Changed
^^^^^^^

* Changed the behavior of setting up debug visualization for assets, sensors and command generators.
  Earlier it was raising an error if debug visualization was not enabled in the configuration object.
  Now it checks whether debug visualization is implemented and only sets up the callback if it is
  implemented.


0.9.23 (2023-10-27)
~~~~~~~~~~~~~~~~~~~

Fixed
^^^^^

* Fixed a typo in the :class:`AssetBase` and :class:`SensorBase` that effected the class destructor.
  Earlier, a tuple was being created in the constructor instead of the actual object.


0.9.22 (2023-10-26)
~~~~~~~~~~~~~~~~~~~

Added
^^^^^

* Added a :class:`omni.isaac.lab.command_generators.NullCommandGenerator` class for no command environments.
  This is easier to work with than having checks for :obj:`None` in the command generator.

Fixed
^^^^^

* Moved the randomization manager to the :class:`omni.isaac.lab.envs.BaseEnv` class with the default
  settings to reset the scene to the defaults specified in the configurations of assets.
* Moved command generator to the :class:`omni.isaac.lab.envs.RlEnv` class to have all task-specification
  related classes in the same place.


0.9.21 (2023-10-26)
~~~~~~~~~~~~~~~~~~~

Fixed
^^^^^

* Decreased the priority of callbacks in asset and sensor base classes. This may help in preventing
  crashes when warm starting the simulation.
* Fixed no rendering mode when running the environment from the GUI. Earlier the function
  :meth:`SimulationContext.set_render_mode` was erroring out.


0.9.20 (2023-10-25)
~~~~~~~~~~~~~~~~~~~

Fixed
^^^^^

* Changed naming in :class:`omni.isaac.lab.sim.SimulationContext.RenderMode` to use ``NO_GUI_OR_RENDERING``
  and ``NO_RENDERING`` instead of ``HEADLESS`` for clarity.
* Changed :class:`omni.isaac.lab.sim.SimulationContext` to be capable of handling livestreaming and
  offscreen rendering.
* Changed :class:`omni.isaac.lab.app.AppLauncher` envvar ``VIEWPORT_RECORD`` to the more descriptive
  ``OFFSCREEN_RENDER``.


0.9.19 (2023-10-25)
~~~~~~~~~~~~~~~~~~~

Added
^^^^^

* Added Gym observation and action spaces for the :class:`omni.isaac.lab.envs.RLEnv` class.


0.9.18 (2023-10-23)
~~~~~~~~~~~~~~~~~~~

Added
^^^^^

* Created :class:`omni.isaac.lab.sim.converters.asset_converter.AssetConverter` to serve as a base
  class for all asset converters.
* Added :class:`omni.isaac.lab.sim.converters.mesh_converter.MeshConverter` to handle loading and conversion
  of mesh files (OBJ, STL and FBX) into USD format.
* Added script ``convert_mesh.py`` to ``source/tools`` to allow users to convert a mesh to USD via command line arguments.

Changed
^^^^^^^

* Renamed the submodule :mod:`omni.isaac.lab.sim.loaders` to :mod:`omni.isaac.lab.sim.converters` to be more
  general with the functionality of the module.
* Updated ``check_instanceable.py`` script to convert relative paths to absolute paths.


0.9.17 (2023-10-22)
~~~~~~~~~~~~~~~~~~~

Added
^^^^^

* Added setters and getters for term configurations in the :class:`RandomizationManager`, :class:`RewardManager`
  and :class:`TerminationManager` classes. This allows the user to modify the term configurations after the
  manager has been created.
* Added the method :meth:`compute_group` to the :class:`omni.isaac.lab.managers.ObservationManager` class to
  compute the observations for only a given group.
* Added the curriculum term for modifying reward weights after certain environment steps.


0.9.16 (2023-10-22)
~~~~~~~~~~~~~~~~~~~

Added
^^^^^

* Added support for keyword arguments for terms in the :class:`omni.isaac.lab.managers.ManagerBase`.

Fixed
^^^^^

* Fixed resetting of buffers in the :class:`TerminationManager` class. Earlier, the values were being set
  to ``0.0`` instead of ``False``.


0.9.15 (2023-10-22)
~~~~~~~~~~~~~~~~~~~

Added
^^^^^

* Added base yaw heading and body acceleration into :class:`omni.isaac.lab.assets.RigidObjectData` class.
  These quantities are computed inside the :class:`RigidObject` class.

Fixed
^^^^^

* Fixed the :meth:`omni.isaac.lab.assets.RigidObject.set_external_force_and_torque` method to correctly
  deal with the body indices.
* Fixed a bug in the :meth:`omni.isaac.lab.utils.math.wrap_to_pi` method to prevent self-assignment of
  the input tensor.


0.9.14 (2023-10-21)
~~~~~~~~~~~~~~~~~~~

Added
^^^^^

* Added 2-D drift (i.e. along x and y) to the :class:`omni.isaac.lab.sensors.RayCaster` class.
* Added flags to the :class:`omni.isaac.lab.sensors.ContactSensorCfg` to optionally obtain the
  sensor origin and air time information. Since these are not required by default, they are
  disabled by default.

Fixed
^^^^^

* Fixed the handling of contact sensor history buffer in the :class:`omni.isaac.lab.sensors.ContactSensor` class.
  Earlier, the buffer was not being updated correctly.


0.9.13 (2023-10-20)
~~~~~~~~~~~~~~~~~~~

Fixed
^^^^^

* Fixed the issue with double :obj:`Ellipsis` when indexing tensors with multiple dimensions.
  The fix now uses :obj:`slice(None)` instead of :obj:`Ellipsis` to index the tensors.


0.9.12 (2023-10-18)
~~~~~~~~~~~~~~~~~~~

Fixed
^^^^^

* Fixed bugs in actuator model implementation for actuator nets. Earlier the DC motor clipping was not working.
* Fixed bug in applying actuator model in the :class:`omni.isaac.lab.asset.Articulation` class. The new
  implementation caches the outputs from explicit actuator model into the ``joint_pos_*_sim`` buffer to
  avoid feedback loops in the tensor operation.


0.9.11 (2023-10-17)
~~~~~~~~~~~~~~~~~~~

Added
^^^^^

* Added the support for semantic tags into the :class:`omni.isaac.lab.sim.spawner.SpawnerCfg` class. This allows
  the user to specify the semantic tags for a prim when spawning it into the scene. It follows the same format as
  Omniverse Replicator.


0.9.10 (2023-10-16)
~~~~~~~~~~~~~~~~~~~

Added
^^^^^

* Added ``--livestream`` and ``--ros`` CLI args to :class:`omni.isaac.lab.app.AppLauncher` class.
* Added a static function :meth:`omni.isaac.lab.app.AppLauncher.add_app_launcher_args`, which
  appends the arguments needed for :class:`omni.isaac.lab.app.AppLauncher` to the argument parser.

Changed
^^^^^^^

* Within :class:`omni.isaac.lab.app.AppLauncher`, removed ``REMOTE_DEPLOYMENT`` env-var processing
  in the favor of ``HEADLESS`` and ``LIVESTREAM`` env-vars. These have clearer uses and better parity
  with the CLI args.


0.9.9 (2023-10-12)
~~~~~~~~~~~~~~~~~~

Added
^^^^^

* Added the property :attr:`omni.isaac.lab.assets.Articulation.is_fixed_base` to the articulation class to
  check if the base of the articulation is fixed or floating.
* Added the task-space action term corresponding to the differential inverse-kinematics controller.

Fixed
^^^^^

* Simplified the :class:`omni.isaac.lab.controllers.DifferentialIKController` to assume that user provides the
  correct end-effector poses and Jacobians. Earlier it was doing internal frame transformations which made the
  code more complicated and error-prone.


0.9.8 (2023-09-30)
~~~~~~~~~~~~~~~~~~

Fixed
^^^^^

* Fixed the boundedness of class objects that register callbacks into the simulator.
  These include devices, :class:`AssetBase`, :class:`SensorBase` and :class:`CommandGenerator`.
  The fix ensures that object gets deleted when the user deletes the object.


0.9.7 (2023-09-26)
~~~~~~~~~~~~~~~~~~

Fixed
^^^^^

* Modified the :class:`omni.isaac.lab.markers.VisualizationMarkers` to use the
  :class:`omni.isaac.lab.sim.spawner.SpawnerCfg` class instead of their
  own configuration objects. This makes it consistent with the other ways to spawn assets in the scene.

Added
^^^^^

* Added the method :meth:`copy` to configclass to allow copying of configuration objects.


0.9.6 (2023-09-26)
~~~~~~~~~~~~~~~~~~

Fixed
^^^^^

* Changed class-level configuration classes to refer to class types using ``class_type`` attribute instead
  of ``cls`` or ``cls_name``.


0.9.5 (2023-09-25)
~~~~~~~~~~~~~~~~~~

Changed
^^^^^^^

* Added future import of ``annotations`` to have a consistent behavior across Python versions.
* Removed the type-hinting from docstrings to simplify maintenance of the documentation. All type-hints are
  now in the code itself.


0.9.4 (2023-08-29)
~~~~~~~~~~~~~~~~~~

Added
^^^^^

* Added :class:`omni.isaac.lab.scene.InteractiveScene`, as the central scene unit that contains all entities
  that are part of the simulation. These include the terrain, sensors, articulations, rigid objects etc.
  The scene groups the common operations of these entities and allows to access them via their unique names.
* Added :mod:`omni.isaac.lab.envs` module that contains environment definitions that encapsulate the different
  general (scene, action manager, observation manager) and RL-specific (reward and termination manager) managers.
* Added :class:`omni.isaac.lab.managers.SceneEntityCfg` to handle which scene elements are required by the
  manager's terms. This allows the manager to parse useful information from the scene elements, such as the
  joint and body indices, and pass them to the term.
* Added :class:`omni.isaac.lab.sim.SimulationContext.RenderMode` to handle different rendering modes based on
  what the user wants to update (viewport, cameras, or UI elements).

Fixed
^^^^^

* Fixed the :class:`omni.isaac.lab.command_generators.CommandGeneratorBase` to register a debug visualization
  callback similar to how sensors and robots handle visualization.


0.9.3 (2023-08-23)
~~~~~~~~~~~~~~~~~~

Added
^^^^^

* Enabled the `faulthander <https://docs.python.org/3/library/faulthandler.html>`_ to catch segfaults and print
  the stack trace. This is enabled by default in the :class:`omni.isaac.lab.app.AppLauncher` class.

Fixed
^^^^^

* Re-added the :mod:`omni.isaac.lab.utils.kit` to the ``compat`` directory and fixed all the references to it.
* Fixed the deletion of Replicator nodes for the :class:`omni.isaac.lab.sensors.Camera` class. Earlier, the
  Replicator nodes were not being deleted when the camera was deleted. However, this does not prevent the random
  crashes that happen when the camera is deleted.
* Fixed the :meth:`omni.isaac.lab.utils.math.convert_quat` to support both numpy and torch tensors.

Changed
^^^^^^^

* Renamed all the scripts inside the ``test`` directory to follow the convention:

  * ``test_<module_name>.py``: Tests for the module ``<module_name>`` using unittest.
  * ``check_<module_name>``: Check for the module ``<module_name>`` using python main function.


0.9.2 (2023-08-22)
~~~~~~~~~~~~~~~~~~

Added
^^^^^

* Added the ability to color meshes in the :class:`omni.isaac.lab.terrain.TerrainGenerator` class. Currently,
  it only supports coloring the mesh randomly (``"random"``), based on the terrain height (``"height"``), and
  no coloring (``"none"``).

Fixed
^^^^^

* Modified the :class:`omni.isaac.lab.terrain.TerrainImporter` class to configure visual and physics materials
  based on the configuration object.


0.9.1 (2023-08-18)
~~~~~~~~~~~~~~~~~~

Added
^^^^^

* Introduced three different rotation conventions in the :class:`omni.isaac.lab.sensors.Camera` class. These
  conventions are:

  * ``opengl``: the camera is looking down the -Z axis with the +Y axis pointing up
  * ``ros``: the camera is looking down the +Z axis with the +Y axis pointing down
  * ``world``: the camera is looking along the +X axis with the -Z axis pointing down

  These can be used to declare the camera offset in :class:`omni.isaac.lab.sensors.CameraCfg.OffsetCfg` class
  and in :meth:`omni.isaac.lab.sensors.Camera.set_world_pose` method. Additionally, all conventions are
  saved to :class:`omni.isaac.lab.sensors.CameraData` class for easy access.

Changed
^^^^^^^

* Adapted all the sensor classes to follow a structure similar to the :class:`omni.isaac.lab.assets.AssetBase`.
  Hence, the spawning and initialization of sensors manually by the users is avoided.
* Removed the :meth:`debug_vis` function since that this functionality is handled by a render callback automatically
  (based on the passed configuration for the :class:`omni.isaac.lab.sensors.SensorBaseCfg.debug_vis` flag).


0.9.0 (2023-08-18)
~~~~~~~~~~~~~~~~~~

Added
^^^^^

* Introduces a new set of asset interfaces. These interfaces simplify the spawning of assets into the scene
  and initializing the physics handle by putting that inside post-startup physics callbacks. With this, users
  no longer need to worry about the :meth:`spawn` and :meth:`initialize` calls.
* Added utility methods to :mod:`omni.isaac.lab.utils.string` module that resolve regex expressions based
  on passed list of target keys.

Changed
^^^^^^^

* Renamed all references of joints in an articulation from "dof" to "joint". This makes it consistent with the
  terminology used in robotics.

Deprecated
^^^^^^^^^^

* Removed the previous modules for objects and robots. Instead the :class:`Articulation` and :class:`RigidObject`
  should be used.


0.8.12 (2023-08-18)
~~~~~~~~~~~~~~~~~~~

Added
^^^^^

* Added other properties provided by ``PhysicsScene`` to the :class:`omni.isaac.lab.sim.SimulationContext`
  class to allow setting CCD, solver iterations, etc.
* Added commonly used functions to the :class:`SimulationContext` class itself to avoid having additional
  imports from Isaac Sim when doing simple tasks such as setting camera view or retrieving the simulation settings.

Fixed
^^^^^

* Switched the notations of default buffer values in :class:`omni.isaac.lab.sim.PhysxCfg` from multiplication
  to scientific notation to avoid confusion with the values.


0.8.11 (2023-08-18)
~~~~~~~~~~~~~~~~~~~

Added
^^^^^

* Adds utility functions and configuration objects in the :mod:`omni.isaac.lab.sim.spawners`
  to create the following prims in the scene:

  * :mod:`omni.isaac.lab.sim.spawners.from_file`: Create a prim from a USD/URDF file.
  * :mod:`omni.isaac.lab.sim.spawners.shapes`: Create USDGeom prims for shapes (box, sphere, cylinder, capsule, etc.).
  * :mod:`omni.isaac.lab.sim.spawners.materials`: Create a visual or physics material prim.
  * :mod:`omni.isaac.lab.sim.spawners.lights`: Create a USDLux prim for different types of lights.
  * :mod:`omni.isaac.lab.sim.spawners.sensors`: Create a USD prim for supported sensors.

Changed
^^^^^^^

* Modified the :class:`SimulationContext` class to take the default physics material using the material spawn
  configuration object.


0.8.10 (2023-08-17)
~~~~~~~~~~~~~~~~~~~

Added
^^^^^

* Added methods for defining different physics-based schemas in the :mod:`omni.isaac.lab.sim.schemas` module.
  These methods allow creating the schema if it doesn't exist at the specified prim path and modify
  its properties based on the configuration object.


0.8.9 (2023-08-09)
~~~~~~~~~~~~~~~~~~

Changed
^^^^^^^

* Moved the :class:`omni.isaac.lab.asset_loader.UrdfLoader` class to the :mod:`omni.isaac.lab.sim.loaders`
  module to make it more accessible to the user.


0.8.8 (2023-08-09)
~~~~~~~~~~~~~~~~~~

Added
^^^^^

* Added configuration classes and functions for setting different physics-based schemas in the
  :mod:`omni.isaac.lab.sim.schemas` module. These allow modifying properties of the physics solver
  on the asset using configuration objects.


0.8.7 (2023-08-03)
~~~~~~~~~~~~~~~~~~

Fixed
^^^^^

* Added support for `__post_init__ <https://docs.python.org/3/library/dataclasses.html#post-init-processing>`_ in
  the :class:`omni.isaac.lab.utils.configclass` decorator.


0.8.6 (2023-08-03)
~~~~~~~~~~~~~~~~~~

Added
^^^^^

* Added support for callable classes in the :class:`omni.isaac.lab.managers.ManagerBase`.


0.8.5 (2023-08-03)
~~~~~~~~~~~~~~~~~~

Fixed
^^^^^

* Fixed the :class:`omni.isaac.lab.markers.Visualizationmarkers` class so that the markers are not visible in camera rendering mode.

Changed
^^^^^^^

* Simplified the creation of the point instancer in the :class:`omni.isaac.lab.markers.Visualizationmarkers` class. It now creates a new
  prim at the next available prim path if a prim already exists at the given path.


0.8.4 (2023-08-02)
~~~~~~~~~~~~~~~~~~

Added
^^^^^

* Added the :class:`omni.isaac.lab.sim.SimulationContext` class to the :mod:`omni.isaac.lab.sim` module.
  This class inherits from the :class:`omni.isaac.core.simulation_context.SimulationContext` class and adds
  the ability to create a simulation context from a configuration object.


0.8.3 (2023-08-02)
~~~~~~~~~~~~~~~~~~

Changed
^^^^^^^

* Moved the :class:`ActuatorBase` class to the :mod:`omni.isaac.lab.actuators.actuator_base` module.
* Renamed the :mod:`omni.isaac.lab.actuators.actuator` module to :mod:`omni.isaac.lab.actuators.actuator_pd`
  to make it more explicit that it contains the PD actuator models.


0.8.2 (2023-08-02)
~~~~~~~~~~~~~~~~~~

Changed
^^^^^^^

* Cleaned up the :class:`omni.isaac.lab.terrain.TerrainImporter` class to take all the parameters from the configuration
  object. This makes it consistent with the other classes in the package.
* Moved the configuration classes for terrain generator and terrain importer into separate files to resolve circular
  dependency issues.


0.8.1 (2023-08-02)
~~~~~~~~~~~~~~~~~~

Fixed
^^^^^

* Added a hack into :class:`omni.isaac.lab.app.AppLauncher` class to remove Isaac Lab packages from the path before launching
  the simulation application. This prevents the warning messages that appears when the user launches the ``SimulationApp``.

Added
^^^^^

* Enabled necessary viewport extensions in the :class:`omni.isaac.lab.app.AppLauncher` class itself if ``VIEWPORT_ENABLED``
  flag is true.


0.8.0 (2023-07-26)
~~~~~~~~~~~~~~~~~~

Added
^^^^^

* Added the :class:`ActionManager` class to the :mod:`omni.isaac.lab.managers` module to handle actions in the
  environment through action terms.
* Added contact force history to the :class:`omni.isaac.lab.sensors.ContactSensor` class. The history is stored
  in the ``net_forces_w_history`` attribute of the sensor data.

Changed
^^^^^^^

* Implemented lazy update of buffers in the :class:`omni.isaac.lab.sensors.SensorBase` class. This allows the user
  to update the sensor data only when required, i.e. when the data is requested by the user. This helps avoid double
  computation of sensor data when a reset is called in the environment.

Deprecated
^^^^^^^^^^

* Removed the support for different backends in the sensor class. We only use Pytorch as the backend now.
* Removed the concept of actuator groups. They are now handled by the :class:`omni.isaac.lab.managers.ActionManager`
  class. The actuator models are now directly handled by the robot class itself.


0.7.4 (2023-07-26)
~~~~~~~~~~~~~~~~~~

Changed
^^^^^^^

* Changed the behavior of the :class:`omni.isaac.lab.terrains.TerrainImporter` class. It now expects the terrain
  type to be specified in the configuration object. This allows the user to specify everything in the configuration
  object and not have to do an explicit call to import a terrain.

Fixed
^^^^^

* Fixed setting of quaternion orientations inside the :class:`omni.isaac.lab.markers.Visualizationmarkers` class.
  Earlier, the orientation was being set into the point instancer in the wrong order (``wxyz`` instead of ``xyzw``).


0.7.3 (2023-07-25)
~~~~~~~~~~~~~~~~~~

Fixed
^^^^^

* Fixed the issue with multiple inheritance in the :class:`omni.isaac.lab.utils.configclass` decorator.
  Earlier, if the inheritance tree was more than one level deep and the lowest level configuration class was
  not updating its values from the middle level classes.


0.7.2 (2023-07-24)
~~~~~~~~~~~~~~~~~~

Added
^^^^^

* Added the method :meth:`replace` to the :class:`omni.isaac.lab.utils.configclass` decorator to allow
  creating a new configuration object with values replaced from keyword arguments. This function internally
  calls the `dataclasses.replace <https://docs.python.org/3/library/dataclasses.html#dataclasses.replace>`_.

Fixed
^^^^^

* Fixed the handling of class types as member values in the :meth:`omni.isaac.lab.utils.configclass`. Earlier it was
  throwing an error since class types were skipped in the if-else block.


0.7.1 (2023-07-22)
~~~~~~~~~~~~~~~~~~

Added
^^^^^

* Added the :class:`TerminationManager`, :class:`CurriculumManager`, and :class:`RandomizationManager` classes
  to the :mod:`omni.isaac.lab.managers` module to handle termination, curriculum, and randomization respectively.


0.7.0 (2023-07-22)
~~~~~~~~~~~~~~~~~~

Added
^^^^^

* Created a new :mod:`omni.isaac.lab.managers` module for all the managers related to the environment / scene.
  This includes the :class:`omni.isaac.lab.managers.ObservationManager` and :class:`omni.isaac.lab.managers.RewardManager`
  classes that were previously in the :mod:`omni.isaac.lab.utils.mdp` module.
* Added the :class:`omni.isaac.lab.managers.ManagerBase` class to handle the creation of managers.
* Added configuration classes for :class:`ObservationTermCfg` and :class:`RewardTermCfg` to allow easy creation of
  observation and reward terms.

Changed
^^^^^^^

* Changed the behavior of :class:`ObservationManager` and :class:`RewardManager` classes to accept the key ``func``
  in each configuration term to be a callable. This removes the need to inherit from the base class
  and allows more reusability of the functions across different environments.
* Moved the old managers to the :mod:`omni.isaac.lab.compat.utils.mdp` module.
* Modified the necessary scripts to use the :mod:`omni.isaac.lab.compat.utils.mdp` module.


0.6.2 (2023-07-21)
~~~~~~~~~~~~~~~~~~

Added
^^^^^

* Added the :mod:`omni.isaac.lab.command_generators` to generate different commands based on the desired task.
  It allows the user to generate commands for different tasks in the same environment without having to write
  custom code for each task.


0.6.1 (2023-07-16)
~~~~~~~~~~~~~~~~~~

Fixed
^^^^^

* Fixed the :meth:`omni.isaac.lab.utils.math.quat_apply_yaw` to compute the yaw quaternion correctly.

Added
^^^^^

* Added functions to convert string and callable objects in :mod:`omni.isaac.lab.utils.string`.


0.6.0 (2023-07-16)
~~~~~~~~~~~~~~~~~~

Added
^^^^^

* Added the argument :attr:`sort_keys` to the :meth:`omni.isaac.lab.utils.io.yaml.dump_yaml` method to allow
  enabling/disabling of sorting of keys in the output yaml file.

Fixed
^^^^^

* Fixed the ordering of terms in :mod:`omni.isaac.lab.utils.configclass` to be consistent in the order in which
  they are defined. Previously, the ordering was done alphabetically which made it inconsistent with the order in which
  the parameters were defined.

Changed
^^^^^^^

* Changed the default value of the argument :attr:`sort_keys` in the :meth:`omni.isaac.lab.utils.io.yaml.dump_yaml`
  method to ``False``.
* Moved the old config classes in :mod:`omni.isaac.lab.utils.configclass` to
  :mod:`omni.isaac.lab.compat.utils.configclass` so that users can still run their old code where alphabetical
  ordering was used.


0.5.0 (2023-07-04)
~~~~~~~~~~~~~~~~~~

Added
^^^^^

* Added a generalized :class:`omni.isaac.lab.sensors.SensorBase` class that leverages the ideas of views to
  handle multiple sensors in a single class.
* Added the classes :class:`omni.isaac.lab.sensors.RayCaster`, :class:`omni.isaac.lab.sensors.ContactSensor`,
  and :class:`omni.isaac.lab.sensors.Camera` that output a batched tensor of sensor data.

Changed
^^^^^^^

* Renamed the parameter ``sensor_tick`` to ``update_freq`` to make it more intuitive.
* Moved the old sensors in :mod:`omni.isaac.lab.sensors` to :mod:`omni.isaac.lab.compat.sensors`.
* Modified the standalone scripts to use the :mod:`omni.isaac.lab.compat.sensors` module.


0.4.4 (2023-07-05)
~~~~~~~~~~~~~~~~~~

Fixed
^^^^^

* Fixed the :meth:`omni.isaac.lab.terrains.trimesh.utils.make_plane` method to handle the case when the
  plane origin does not need to be centered.
* Added the :attr:`omni.isaac.lab.terrains.TerrainGeneratorCfg.seed` to make generation of terrains reproducible.
  The default value is ``None`` which means that the seed is not set.

Changed
^^^^^^^

* Changed the saving of ``origins`` in :class:`omni.isaac.lab.terrains.TerrainGenerator` class to be in CSV format
  instead of NPY format.


0.4.3 (2023-06-28)
~~~~~~~~~~~~~~~~~~

Added
^^^^^

* Added the :class:`omni.isaac.lab.markers.PointInstancerMarker` class that wraps around
  `UsdGeom.PointInstancer <https://graphics.pixar.com/usd/dev/api/class_usd_geom_point_instancer.html>`_
  to directly work with torch and numpy arrays.

Changed
^^^^^^^

* Moved the old markers in :mod:`omni.isaac.lab.markers` to :mod:`omni.isaac.lab.compat.markers`.
* Modified the standalone scripts to use the :mod:`omni.isaac.lab.compat.markers` module.


0.4.2 (2023-06-28)
~~~~~~~~~~~~~~~~~~

Added
^^^^^

* Added the sub-module :mod:`omni.isaac.lab.terrains` to allow procedural generation of terrains and supporting
  importing of terrains from different sources (meshes, usd files or default ground plane).


0.4.1 (2023-06-27)
~~~~~~~~~~~~~~~~~~

* Added the :class:`omni.isaac.lab.app.AppLauncher` class to allow controlled instantiation of
  the `SimulationApp <https://docs.omniverse.nvidia.com/py/isaacsim/source/extensions/omni.isaac.kit/docs/index.html>`_
  and extension loading for remote deployment and ROS bridges.

Changed
^^^^^^^

* Modified all standalone scripts to use the :class:`omni.isaac.lab.app.AppLauncher` class.


0.4.0 (2023-05-27)
~~~~~~~~~~~~~~~~~~

Added
^^^^^

* Added a helper class :class:`omni.isaac.lab.asset_loader.UrdfLoader` that converts a URDF file to instanceable USD
  file based on the input configuration object.


0.3.2 (2023-04-27)
~~~~~~~~~~~~~~~~~~

Fixed
^^^^^

* Added safe-printing of functions while using the :meth:`omni.isaac.lab.utils.dict.print_dict` function.


0.3.1 (2023-04-23)
~~~~~~~~~~~~~~~~~~

Added
^^^^^

* Added a modified version of ``lula_franka_gen.urdf`` which includes an end-effector frame.
* Added a standalone script ``play_rmpflow.py`` to show RMPFlow controller.

Fixed
^^^^^

* Fixed the splitting of commands in the :meth:`ActuatorGroup.compute` method. Earlier it was reshaping the
  commands to the shape ``(num_actuators, num_commands)`` which was causing the commands to be split incorrectly.
* Fixed the processing of actuator command in the :meth:`RobotBase._process_actuators_cfg` to deal with multiple
  command types when using "implicit" actuator group.

0.3.0 (2023-04-20)
~~~~~~~~~~~~~~~~~~

Fixed
^^^^^

* Added the destructor to the keyboard devices to unsubscribe from carb.

Added
^^^^^

* Added the :class:`Se2Gamepad` and :class:`Se3Gamepad` for gamepad teleoperation support.


0.2.8 (2023-04-10)
~~~~~~~~~~~~~~~~~~

Fixed
^^^^^

* Fixed bugs in :meth:`axis_angle_from_quat` in the ``omni.isaac.lab.utils.math`` to handle quaternion with negative w component.
* Fixed bugs in :meth:`subtract_frame_transforms` in the ``omni.isaac.lab.utils.math`` by adding the missing final rotation.


0.2.7 (2023-04-07)
~~~~~~~~~~~~~~~~~~

Fixed
^^^^^

* Fixed repetition in applying mimic multiplier for "p_abs" in the :class:`GripperActuatorGroup` class.
* Fixed bugs in :meth:`reset_buffers` in the :class:`RobotBase` and :class:`LeggedRobot` classes.

0.2.6 (2023-03-16)
~~~~~~~~~~~~~~~~~~

Added
^^^^^

* Added the :class:`CollisionPropertiesCfg` to rigid/articulated object and robot base classes.
* Added the :class:`PhysicsMaterialCfg` to the :class:`SingleArm` class for tool sites.

Changed
^^^^^^^

* Changed the default control mode of the :obj:`PANDA_HAND_MIMIC_GROUP_CFG` to be from ``"v_abs"`` to ``"p_abs"``.
  Using velocity control for the mimic group can cause the hand to move in a jerky manner.


0.2.5 (2023-03-08)
~~~~~~~~~~~~~~~~~~

Fixed
^^^^^

* Fixed the indices used for the Jacobian and dynamics quantities in the :class:`MobileManipulator` class.


0.2.4 (2023-03-04)
~~~~~~~~~~~~~~~~~~

Added
^^^^^

* Added :meth:`apply_nested_physics_material` to the ``omni.isaac.lab.utils.kit``.
* Added the :meth:`sample_cylinder` to sample points from a cylinder's surface.
* Added documentation about the issue in using instanceable asset as markers.

Fixed
^^^^^

* Simplified the physics material application in the rigid object and legged robot classes.

Removed
^^^^^^^

* Removed the ``geom_prim_rel_path`` argument in the :class:`RigidObjectCfg.MetaInfoCfg` class.


0.2.3 (2023-02-24)
~~~~~~~~~~~~~~~~~~

Fixed
^^^^^

* Fixed the end-effector body index used for getting the Jacobian in the :class:`SingleArm` and :class:`MobileManipulator` classes.


0.2.2 (2023-01-27)
~~~~~~~~~~~~~~~~~~

Fixed
^^^^^

* Fixed the :meth:`set_world_pose_ros` and :meth:`set_world_pose_from_view` in the :class:`Camera` class.

Deprecated
^^^^^^^^^^

* Removed the :meth:`set_world_pose_from_ypr` method from the :class:`Camera` class.


0.2.1 (2023-01-26)
~~~~~~~~~~~~~~~~~~

Fixed
^^^^^

* Fixed the :class:`Camera` class to support different fisheye projection types.


0.2.0 (2023-01-25)
~~~~~~~~~~~~~~~~~~

Added
^^^^^

* Added support for warp backend in camera utilities.
* Extended the ``play_camera.py`` with ``--gpu`` flag to use GPU replicator backend.

0.1.1 (2023-01-24)
~~~~~~~~~~~~~~~~~~

Fixed
^^^^^

* Fixed setting of physics material on the ground plane when using :meth:`omni.isaac.lab.utils.kit.create_ground_plane` function.


0.1.0 (2023-01-17)
~~~~~~~~~~~~~~~~~~

Added
^^^^^

* Initial release of the extension with experimental API.
* Available robot configurations:

  * **Quadrupeds:** Unitree A1, ANYmal B, ANYmal C
  * **Single-arm manipulators:** Franka Emika arm, UR5
  * **Mobile manipulators:** Clearpath Ridgeback with Franka Emika arm or UR5<|MERGE_RESOLUTION|>--- conflicted
+++ resolved
@@ -1,17 +1,19 @@
 Changelog
 ---------
 
-<<<<<<< HEAD
-0.22.12 (2024-09-11)
-~~~~~~~~~~~~~~~~~~~~
-
-Added
-^^^^^
+
+0.22.13 (2024-09-19)
+~~~~~~~~~~~~~~~~~~~~
+
+Added
+^^^^^
+
 * Added :meth:`convert_perspective_depth_to_orthogonal_depth`. :meth:`unproject_depth` assumes
 that the input depth image is orthogonal. The new :meth:`convert_perspective_depth_to_orthogonal_depth`
 can be used to convert a perspective depth image into an orthogonal depth image, so that the point cloud
 can be unprojected correctly with :meth:`unproject_depth`.
-=======
+
+
 0.22.12 (2024-09-08)
 ~~~~~~~~~~~~~~~~~~~~
 
@@ -20,7 +22,6 @@
 
 * Moved the configuration of visualization markers for the command terms to their respective configuration classes.
   This allows users to modify the markers for the command terms without having to modify the command term classes.
->>>>>>> 55ab9479
 
 
 0.22.11 (2024-09-10)
