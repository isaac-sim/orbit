--- conflicted
+++ resolved
@@ -1,15 +1,14 @@
 Changelog
 ---------
 
-<<<<<<< HEAD
-0.22.9 (2024-09-06)
+0.22.10 (2024-09-09)
 ~~~~~~~~~~~~~~~~~~~
 
 Added
 ^^^^^
 
 * Added config class, support, and tests for MJCF conversion via standalone python scripts.
-=======
+
 0.22.9 (2024-09-08)
 ~~~~~~~~~~~~~~~~~~~
 
@@ -18,7 +17,6 @@
 
 * Modified:meth:`quat_rotate` and :meth:`quat_rotate_inverse` operations to use :meth:`torch.einsum`
   for faster processing of high dimensional input tensors.
->>>>>>> 0c3fb1e1
 
 
 0.22.8 (2024-09-06)
