--- conflicted
+++ resolved
@@ -1,79 +1,79 @@
 Changelog
 ---------
 
-<<<<<<< HEAD
-0.27.1 (2024-10-23)
-=======
-0.27.8 (2024-11-01)
-~~~~~~~~~~~~~~~~~~~
-
-Fixed
-^^^^^
-
-* Added sanity check if the term is a valid type inside the command manager.
-* Corrected the iteration over ``group_cfg_items`` inside the observation manager.
-
-
-0.27.7 (2024-10-28)
-~~~~~~~~~~~~~~~~~~~
-
-Added
-^^^^^
-
-* Added frozen encoder feature extraction observation space with ResNet and Theia
-
-
-0.27.6 (2024-10-25)
-~~~~~~~~~~~~~~~~~~~
-
-Fixed
-^^^^^
-
-* Fixed usage of ``meshes`` property in :class:`omni.isaac.lab.sensors.RayCasterCamera` to use ``self.meshes`` instead of the undefined ``RayCaster.meshes``.
-* Fixed issue in :class:`omni.isaac.lab.envs.ui.BaseEnvWindow` where undefined configs were being accessed when creating debug visualization elements in UI.
-
-
-0.27.5 (2024-10-25)
-~~~~~~~~~~~~~~~~~~~
-
-Added
-^^^^^
-
-* Added utilities for serializing/deserializing Gymnasium spaces.
-
-
-0.27.4 (2024-10-18)
-~~~~~~~~~~~~~~~~~~~
-
-Fixed
-^^^^^
-
-* Updated installation path instructions for Windows in the Isaac Lab documentation to remove redundancy in the use of %USERPROFILE% for path definitions.
-
-
-0.27.3 (2024-10-22)
-~~~~~~~~~~~~~~~~~~~
-
-Fixed
-^^^^^
-
-* Fixed the issue with using list or tuples of ``configclass`` within a ``configclass``. Earlier, the list of
-  configclass objects were not converted to dictionary properly when ``to_dict`` function was called.
-
-
-0.27.2 (2024-10-21)
->>>>>>> c37c50e1
-~~~~~~~~~~~~~~~~~~~
-
-Added
-^^^^^
-
-<<<<<<< HEAD
+0.27.9 (2024-11-01)
+~~~~~~~~~~~~~~~~~~~
+
+Added
+^^^^^
+
 * Added the :class:`omni.isaac.lab.utils.types.ArticulationActions` class to store the joint actions
   for an articulation. Earlier, the class from Isaac Sim was being used. However, it used a different
   type for the joint actions which was not compatible with the Isaac Lab framework.
-  
-=======
+
+
+0.27.8 (2024-11-01)
+
+Fixed
+^^^^^
+
+* Added sanity check if the term is a valid type inside the command manager.
+* Corrected the iteration over ``group_cfg_items`` inside the observation manager.
+
+
+0.27.7 (2024-10-28)
+~~~~~~~~~~~~~~~~~~~
+
+Added
+^^^^^
+
+* Added frozen encoder feature extraction observation space with ResNet and Theia
+
+
+0.27.6 (2024-10-25)
+~~~~~~~~~~~~~~~~~~~
+
+Fixed
+^^^^^
+
+* Fixed usage of ``meshes`` property in :class:`omni.isaac.lab.sensors.RayCasterCamera` to use ``self.meshes`` instead of the undefined ``RayCaster.meshes``.
+* Fixed issue in :class:`omni.isaac.lab.envs.ui.BaseEnvWindow` where undefined configs were being accessed when creating debug visualization elements in UI.
+
+
+0.27.5 (2024-10-25)
+~~~~~~~~~~~~~~~~~~~
+
+Added
+^^^^^
+
+* Added utilities for serializing/deserializing Gymnasium spaces.
+
+
+0.27.4 (2024-10-18)
+~~~~~~~~~~~~~~~~~~~
+
+Fixed
+^^^^^
+
+* Updated installation path instructions for Windows in the Isaac Lab documentation to remove redundancy in the use of %USERPROFILE% for path definitions.
+
+
+0.27.3 (2024-10-22)
+~~~~~~~~~~~~~~~~~~~
+
+Fixed
+^^^^^
+
+* Fixed the issue with using list or tuples of ``configclass`` within a ``configclass``. Earlier, the list of
+  configclass objects were not converted to dictionary properly when ``to_dict`` function was called.
+
+
+0.27.2 (2024-10-21)
+~~~~~~~~~~~~~~~~~~~
+
+Added
+^^^^^
+
 * Added ``--kit_args`` to :class:`~omni.isaac.lab.app.AppLauncher` to allow passing command line arguments directly to Omniverse Kit SDK.
 
 
@@ -86,7 +86,6 @@
 * Added :class:`~omni.isaac.lab.sim.RenderCfg` and the attribute :attr:`~omni.isaac.lab.sim.SimulationCfg.render` for
   specifying render related settings.
 
->>>>>>> c37c50e1
 
 0.27.0 (2024-10-14)
 ~~~~~~~~~~~~~~~~~~~
