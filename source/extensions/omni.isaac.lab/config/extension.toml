--- conflicted
+++ resolved
@@ -1,11 +1,7 @@
 [package]
 
 # Note: Semantic Versioning is used: https://semver.org/
-<<<<<<< HEAD
-version = "0.27.26"
-=======
-version = "0.27.28"
->>>>>>> 8ddc4830
+version = "0.27.29"
 
 # Description
 title = "Isaac Lab framework for Robot Learning"
