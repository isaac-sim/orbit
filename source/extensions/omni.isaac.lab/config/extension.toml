[package]

# Note: Semantic Versioning is used: https://semver.org/
<<<<<<< HEAD
version = "0.20.9"
=======
version = "0.21.0"
>>>>>>> d178560c

# Description
title = "Isaac Lab framework for Robot Learning"
description="Extension providing main framework interfaces and abstractions for robot learning."
readme  = "docs/README.md"
repository = "https://github.com/isaac-sim/IsaacLab"
category = "robotics"
keywords = ["kit", "robotics", "learning", "ai"]

[dependencies]
"omni.isaac.core" = {}
"omni.isaac.ml_archive" = {}
"omni.replicator.core" = {}

[python.pipapi]
requirements = [
    "numpy",
    "prettytable==3.3.0",
    "tensordict",
    "toml",
    "hidapi",
    "gymnasium==0.29.0",
    "trimesh"
]

modules = [
    "numpy",
    "prettytable",
    "tensordict",
    "toml",
    "hid",
    "gymnasium",
    "trimesh"
]

use_online_index=true

[[python.module]]
name = "omni.isaac.lab"<|MERGE_RESOLUTION|>--- conflicted
+++ resolved
@@ -1,11 +1,7 @@
 [package]
 
 # Note: Semantic Versioning is used: https://semver.org/
-<<<<<<< HEAD
-version = "0.20.9"
-=======
-version = "0.21.0"
->>>>>>> d178560c
+version = "0.21.1"
 
 # Description
 title = "Isaac Lab framework for Robot Learning"
