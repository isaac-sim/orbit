--- conflicted
+++ resolved
@@ -193,7 +193,6 @@
         torch.testing.assert_close(error_3, error_4)
         torch.testing.assert_close(error_4, error_1)
 
-<<<<<<< HEAD
     def test_convention_converter(self):
         quat_ros = torch.tensor([[-0.17591989, 0.33985114, 0.82047325, -0.42470819]])
         quat_opengl = torch.tensor([[0.33985113, 0.17591988, 0.42470818, 0.82047324]])
@@ -217,7 +216,7 @@
             math_utils.convert_orientation_convention(quat_world, "world", "opengl"), quat_opengl
         )
         torch.testing.assert_close(math_utils.convert_orientation_convention(quat_world, "world", "world"), quat_world)
-=======
+
     def test_wrap_to_pi(self):
         """Test wrap_to_pi method."""
         # Define test cases
@@ -251,7 +250,6 @@
                     wrapped_angle = math_utils.wrap_to_pi(angle)
                     # Check that the wrapped angle is close to the expected value
                     torch.testing.assert_close(wrapped_angle, expected_angle)
->>>>>>> 1b8e2c0e
 
 
 if __name__ == "__main__":
