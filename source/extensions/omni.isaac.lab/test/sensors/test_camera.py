--- conflicted
+++ resolved
@@ -232,10 +232,7 @@
                     self.assertEqual(im_data.shape, (1, self.camera_cfg.height, self.camera_cfg.width))
 
     def test_camera_init_intrinsic_matrix(self):
-<<<<<<< HEAD
-=======
         """Test camera initialization from intrinsic matrix."""
->>>>>>> 8fcbf85f
         # get the first camera
         camera_1 = Camera(cfg=self.camera_cfg)
         # get intrinsic matrix
