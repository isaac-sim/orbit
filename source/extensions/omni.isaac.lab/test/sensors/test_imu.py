--- conflicted
+++ resolved
@@ -299,11 +299,7 @@
 
             # check the angular velocity
             torch.testing.assert_close(
-<<<<<<< HEAD
-                self.scene.sensors["imu_ball"].data.com_ang_vel_b,
-=======
                 self.scene.sensors["imu_ball"].data.ang_vel_b,
->>>>>>> b70d5ca0
                 self.scene.rigid_objects["balls"].data.root_com_ang_vel_b,
                 rtol=1e-4,
                 atol=1e-4,
