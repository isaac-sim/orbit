Changelog
---------

<<<<<<< HEAD
0.10.1 (2024-10-20)
~~~~~~~~~~~~~~~~~~~

Fixed
^^^^^

* Fixed the wrong selection of body id's in the :meth:`omni.isaac.lab_tasks.manager_based.locomotion.velocity.mdp.rewards.feet_slide`
  reward function. This makes sure the right IDs are selected for the bodies.
=======
0.10.7 (2024-10-02)
~~~~~~~~~~~~~~~~~~~

Changed
^^^^^^^

* Replace deprecated :attr:`num_observations`, :attr:`num_actions` and :attr:`num_states` in single-agent direct tasks
  by :attr:`observation_space`, :attr:`action_space` and :attr:`state_space` respectively.
* Replace deprecated :attr:`num_observations`, :attr:`num_actions` and :attr:`num_states` in multi-agent direct tasks
  by :attr:`observation_spaces`, :attr:`action_spaces` and :attr:`state_space` respectively.


0.10.6 (2024-09-25)
~~~~~~~~~~~~~~~~~~~

Added
^^^^^

* Added ``Isaac-Cartpole-RGB-Camera-v0`` and ``Isaac-Cartpole-Depth-Camera-v0``
  manager based camera cartpole environments.


0.10.5 (2024-09-11)
~~~~~~~~~~~~~~~~~~~

Changed
^^^^^^^

* Updated the skrl RL library integration to the latest release (skrl-v1.3.0)


0.10.4 (2024-09-10)
~~~~~~~~~~~~~~~~~~~

Added
^^^^^

* Added ``Isaac-Repose-Cube-Shadow-Vision-Direct-v0`` environment with heterogeneous proprioception and vision observations.


0.10.3 (2024-09-05)
~~~~~~~~~~~~~~~~~~~

Added
^^^^^

* Added environment config flag ``rerender_on_reset`` to allow updating sensor data after a reset.


0.10.2 (2024-08-23)
~~~~~~~~~~~~~~~~~~~

Added
^^^^^

* Added ``Isaac-Shadow-Hand-Over-Direct-v0`` multi-agent environment


0.10.1 (2024-08-21)
~~~~~~~~~~~~~~~~~~~

Added
^^^^^

* Added ``Isaac-Cart-Double-Pendulum-Direct-v0`` multi-agent environment

Changed
^^^^^^^

* Update skrl wrapper to support multi-agent environments.
>>>>>>> 54c4b47f


0.10.0 (2024-08-14)
~~~~~~~~~~~~~~~~~~~

Added
^^^^^

* Added support for the Hydra configuration system to all the train scripts. As a result, parameters of the environment
  and the agent can be modified using command line arguments, for example ``env.actions.joint_effort.scale=10``.


0.9.0 (2024-08-05)
~~~~~~~~~~~~~~~~~~~

Changed
^^^^^^^

* Replaced the command line input ``--cpu`` with ``--device`` in the train and play scripts. Running on cpu is
  supported by passing ``--device cpu``. Running on a specific gpu is now supported by passing ``--device cuda:<device_id>``,
  where ``<device_id>`` is the id of the GPU to use, for example ``--device cuda:0``.


0.8.2 (2024-08-02)
~~~~~~~~~~~~~~~~~~~

Added
^^^^^

* Added ``Isaac-Repose-Cube-Allegro-Direct-v0`` environment

Changed
^^^^^^^

* Renamed ``Isaac-Shadow-Hand-Direct-v0`` environments to ``Isaac-Repose-Cube-Shadow-Direct-v0``.
* Renamed ``Isaac-Shadow-Hand-OpenAI-FF-Direct-v0`` environments to ``Isaac-Repose-Cube-Shadow-OpenAI-FF-Direct-v0``.
* Renamed ``Isaac-Shadow-Hand-OpenAI-LSTM-Direct-v0`` environments to ``Isaac-Repose-Cube-Shadow-OpenAI-LSTM-Direct-v0``.


0.8.1 (2024-08-02)
~~~~~~~~~~~~~~~~~~

Changed
^^^^^^^

* Renamed the folder names for Unitree robots in the manager-based locomotion tasks. Earlier, there was an inconsistency
  in the folder names as some had ``unitree_`` prefix and some didn't. Now, none of the folders have the prefix.


0.8.0 (2024-07-26)
~~~~~~~~~~~~~~~~~~

Removed
^^^^^^^

* Renamed the action term names inside the manager-based lift-manipulation task. Earlier, they were called
  ``body_joint_pos`` and ``gripper_joint_pos``. Now, they are called ``arm_action`` and ``gripper_action``.


0.7.10 (2024-07-02)
~~~~~~~~~~~~~~~~~~~

Added
^^^^^

* Extended skrl wrapper to support training/evaluation using JAX.


0.7.9 (2024-07-01)
~~~~~~~~~~~~~~~~~~

Fixed
^^^^^

* Fixed the action space check in the Stable-Baselines3 wrapper. Earlier, the wrapper checked
  the action space via :meth:`gymnasium.spaces.Box.is_bounded` method, which returned a bool
  value instead of a string.


0.7.8 (2024-06-26)
~~~~~~~~~~~~~~~~~~

Changed
^^^^^^^

* Updated the skrl RL library integration to the latest release (>= 1.2.0)


0.7.7 (2024-06-14)
~~~~~~~~~~~~~~~~~~

Changed
^^^^^^^

* Updated the tasks to use the renamed attribute :attr:`omni.isaac.lab.sim.SimulationCfg.render_interval`.


0.7.6 (2024-06-13)
~~~~~~~~~~~~~~~~~~

Added
^^^^^

* Added option to save images for Cartpole Camera environment.


0.7.5 (2024-05-31)
~~~~~~~~~~~~~~~~~~

Added
^^^^^

* Added exporting of empirical normalization layer to ONNX and JIT when exporting the model using
  :meth:`omni.isaac.lab.actuators.ActuatorNetMLP.export` method. Previously, the normalization layer
  was not exported to the ONNX and JIT models. This caused the exported model to not work properly
  when used for inference.


0.7.5 (2024-05-28)
~~~~~~~~~~~~~~~~~~

Added
^^^^^

* Added a new environment ``Isaac-Navigation-Flat-Anymal-C-v0`` to navigate towards a target position on flat terrain.


0.7.4 (2024-05-21)
~~~~~~~~~~~~~~~~~~

Changed
^^^^^^^

* Made default device for RSL RL and SB3 configs to "cuda:0".

0.7.3 (2024-05-21)
~~~~~~~~~~~~~~~~~~

Added
^^^^^

* Introduced ``--max_iterations`` argument to training scripts for specifying number of training iterations.

0.7.2 (2024-05-13)
~~~~~~~~~~~~~~~~~~

Added
^^^^^

* Added Shadow Hand environments: ``Isaac-Shadow-Hand-Direct-v0``, ``Isaac-Shadow-Hand-OpenAI-FF-Direct-v0``,
  and ``Isaac-Shadow-Hand-OpenAI-LSTM-Direct-v0``.


0.7.1 (2024-05-09)
~~~~~~~~~~~~~~~~~~

Added
^^^^^

* Added the skrl agent configurations for the config and direct workflow tasks


0.7.0 (2024-05-07)
~~~~~~~~~~~~~~~~~~

Changed
^^^^^^^

* Renamed all references of ``BaseEnv``, ``RLTaskEnv``, and ``OIGEEnv`` to
  :class:`omni.isaac.lab.envs.ManagerBasedEnv`, :class:`omni.isaac.lab.envs.ManagerBasedRLEnv`,
  and :class:`omni.isaac.lab.envs.DirectRLEnv` respectively.
* Split environments into ``manager_based`` and ``direct`` folders.

Added
^^^^^

* Added direct workflow environments:
  * ``Isaac-Cartpole-Direct-v0``, ``Isaac-Cartpole-Camera-Direct-v0``, ``Isaac-Ant-Direct-v0``, ``Isaac-Humanoid-Direct-v0``.
  * ``Isaac-Velocity-Flat-Anymal-C-Direct-v0``, ``Isaac-Velocity-Rough-Anymal-C-Direct-v0``, ``Isaac-Quadcopter-Direct-v0``.


0.6.1 (2024-04-16)
~~~~~~~~~~~~~~~~~~

Added
^^^^^

* Added a new environment ``Isaac-Repose-Cube-Allegro-v0`` and ``Isaac-Repose-Allegro-Cube-NoVelObs-v0``
  for the Allegro hand to reorient a cube. It is based on the IsaacGymEnvs Allegro hand environment.


0.6.0 (2024-03-10)
~~~~~~~~~~~~~~~~~~

Added
^^^^^

* Added a new environment ``Isaac-Open-Drawer-Franka-v0`` for the Franka arm to open a drawer. It is
  based on the IsaacGymEnvs cabinet environment.

Fixed
^^^^^

* Fixed logging of extra information for RL-Games wrapper. It expected the extra information to be under the
  key ``"episode"``, but Isaac Lab used the key ``"log"``. The wrapper now remaps the key to ``"episode"``.


0.5.7 (2024-02-28)
~~~~~~~~~~~~~~~~~~

Fixed
^^^^^

* Updated the RL wrapper for the skrl library to the latest release (>= 1.1.0)


0.5.6 (2024-02-21)
~~~~~~~~~~~~~~~~~~

Fixed
^^^^^

* Fixed the configuration parsing to support a pre-initialized configuration object.


0.5.5 (2024-02-05)
~~~~~~~~~~~~~~~~~~

Fixed
^^^^^

* Pinned :mod:`torch` version to 2.0.1 in the setup.py to keep parity version of :mod:`torch` supplied by
  Isaac 2023.1.1, and prevent version incompatibility between :mod:`torch` ==2.2 and
  :mod:`typing-extensions` ==3.7.4.3


0.5.4 (2024-02-06)
~~~~~~~~~~~~~~~~~~

Added
^^^^^

* Added a check for the flag :attr:`omni.isaac.lab.envs.ManagerBasedRLEnvCfg.is_finite_horizon`
  in the RSL-RL and RL-Games wrappers to handle the finite horizon tasks properly. Earlier,
  the wrappers were always assuming the tasks to be infinite horizon tasks and returning a
  time-out signals when the episode length was reached.


0.5.3 (2023-11-16)
~~~~~~~~~~~~~~~~~~

Fixed
^^^^^

* Added raising of error in the :meth:`omni.isaac.lab_tasks.utils.importer.import_all` method to make sure
  all the packages are imported properly. Previously, error was being caught and ignored.


0.5.2 (2023-11-08)
~~~~~~~~~~~~~~~~~~

Fixed
^^^^^

* Fixed the RL wrappers for Stable-Baselines3 and RL-Games. It now works with their most recent versions.
* Fixed the :meth:`get_checkpoint_path` to allow any in-between sub-folders between the run directory and the
  checkpoint directory.


0.5.1 (2023-11-04)
~~~~~~~~~~~~~~~~~~

Fixed
^^^^^

* Fixed the wrappers to different learning frameworks to use the new :class:`omni.isaac.lab_tasks.ManagerBasedRLEnv` class.
  The :class:`ManagerBasedRLEnv` class inherits from the :class:`gymnasium.Env` class (Gym 0.29.0).
* Fixed the registration of tasks in the Gym registry based on Gym 0.29.0 API.

Changed
^^^^^^^

* Removed the inheritance of all the RL-framework specific wrappers from the :class:`gymnasium.Wrapper` class.
  This is because the wrappers don't comply with the new Gym 0.29.0 API. The wrappers are now only inherit
  from their respective RL-framework specific base classes.


0.5.0 (2023-10-30)
~~~~~~~~~~~~~~~~~~

Changed
^^^^^^^

* Changed the way agent configs are handled for environments and learning agents. Switched from yaml to configclasses.

Fixed
^^^^^

* Fixed the way package import automation is handled in the :mod:`omni.isaac.lab_tasks` module. Earlier it was
  not skipping the blacklisted packages properly.


0.4.3 (2023-09-25)
~~~~~~~~~~~~~~~~~~

Changed
^^^^^^^

* Added future import of ``annotations`` to have a consistent behavior across Python versions.
* Removed the type-hinting from docstrings to simplify maintenance of the documentation. All type-hints are
  now in the code itself.


0.4.2 (2023-08-29)
~~~~~~~~~~~~~~~~~~

Changed
^^^^^^^

* Moved the base environment definition to the :class:`omni.isaac.lab.envs.RLEnv` class. The :class:`RLEnv`
  contains RL-specific managers such as the reward, termination, randomization and curriculum managers. These
  are all configured using the :class:`omni.isaac.lab.envs.RLEnvConfig` class. The :class:`RLEnv` class
  inherits from the :class:`omni.isaac.lab.envs.ManagerBasedEnv` and ``gym.Env`` classes.

Fixed
^^^^^

* Adapted the wrappers to use the new :class:`omni.isaac.lab.envs.RLEnv` class.


0.4.1 (2023-08-02)
~~~~~~~~~~~~~~~~~~

Changed
^^^^^^^

* Adapted the base :class:`IsaacEnv` class to use the :class:`SimulationContext` class from the
  :mod:`omni.isaac.lab.sim` module. This simplifies setting of simulation parameters.


0.4.0 (2023-07-26)
~~~~~~~~~~~~~~~~~~

Changed
^^^^^^^

* Removed the resetting of environment indices in the step call of the :class:`IsaacEnv` class.
  This must be handled in the :math:`_step_impl`` function by the inherited classes.
* Adapted the wrapper for RSL-RL library its new API.

Fixed
^^^^^

* Added handling of no checkpoint available error in the :meth:`get_checkpoint_path`.
* Fixed the locomotion environment for rough terrain locomotion training.


0.3.2 (2023-07-22)
~~~~~~~~~~~~~~~~~~

Added
^^^^^^^

* Added a UI to the :class:`IsaacEnv` class to enable/disable rendering of the viewport when not running in
  headless mode.

Fixed
^^^^^

* Fixed the the issue with environment returning transition tuples even when the simulation is paused.
* Fixed the shutdown of the simulation when the environment is closed.


0.3.1 (2023-06-23)
~~~~~~~~~~~~~~~~~~

Changed
^^^^^^^

* Changed the argument ``headless`` in :class:`IsaacEnv` class to ``render``, in order to cause less confusion
  about rendering and headless-ness, i.e. that you can render while headless.


0.3.0 (2023-04-14)
~~~~~~~~~~~~~~~~~~

Added
^^^^^

* Added a new flag ``viewport`` to the :class:`IsaacEnv` class to enable/disable rendering of the viewport.
  If the flag is set to ``True``, the viewport is enabled and the environment is rendered in the background.
* Updated the training scripts in the ``source/standalone/workflows`` directory to use the new flag ``viewport``.
  If the CLI argument ``--video`` is passed, videos are recorded in the ``videos/train`` directory using the
  :class:`gym.wrappers.RecordVideo` wrapper.

Changed
^^^^^^^

* The :class:`IsaacEnv` class supports different rendering mode as referenced in OpenAI Gym's ``render`` method.
  These modes are:

  * ``rgb_array``: Renders the environment in the background and returns the rendered image as a numpy array.
  * ``human``: Renders the environment in the background and displays the rendered image in a window.

* Changed the constructor in the classes inheriting from :class:`IsaacEnv` to pass all the keyword arguments to the
  constructor of :class:`IsaacEnv` class.

Fixed
^^^^^

* Clarified the documentation of ``headless`` flag in the :class:`IsaacEnv` class. It refers to whether or not
  to render at every sim step, not whether to render the viewport or not.
* Fixed the unit tests for running random agent on included environments.

0.2.3 (2023-03-06)
~~~~~~~~~~~~~~~~~~

Fixed
^^^^^

* Tuned the observations and rewards for ``Isaac-Lift-Franka-v0`` environment.

0.2.2 (2023-03-04)
~~~~~~~~~~~~~~~~~~

Fixed
^^^^^

* Fixed the issue with rigid object not working in the ``Isaac-Lift-Franka-v0`` environment.

0.2.1 (2023-03-01)
~~~~~~~~~~~~~~~~~~

Added
^^^^^

* Added a flag ``disable_contact_processing`` to the :class:`SimCfg` class to handle
  contact processing effectively when using TensorAPIs for contact reporting.
* Added verbosity flag to :meth:`export_policy_as_onnx` to print model summary.

Fixed
^^^^^

* Clarified the documentation of flags in the :class:`SimCfg` class.
* Added enabling of ``omni.kit.viewport`` and ``omni.replicator.isaac`` extensions
  dynamically to maintain order in the startup of extensions.
* Corrected the experiment names in the configuration files for training environments with ``rsl_rl``.

Changed
^^^^^^^

* Changed the default value of ``enable_scene_query_support`` in :class:`SimCfg` class to False.
  The flag is overridden to True inside :class:`IsaacEnv` class when running the simulation in
  non-headless mode.

0.2.0 (2023-01-25)
~~~~~~~~~~~~~~~~~~

Added
^^^^^

* Added environment wrapper and sequential trainer for the skrl RL library
* Added training/evaluation configuration files for the skrl RL library

0.1.2 (2023-01-19)
~~~~~~~~~~~~~~~~~~

Fixed
^^^^^

* Added the flag ``replicate_physics`` to the :class:`SimCfg` class.
* Increased the default value of ``gpu_found_lost_pairs_capacity`` in :class:`PhysxCfg` class

0.1.1 (2023-01-18)
~~~~~~~~~~~~~~~~~~

Fixed
^^^^^

* Fixed a bug in ``Isaac-Velocity-Anymal-C-v0`` where the domain randomization is
  not applicable if cloning the environments with ``replicate_physics=True``.

0.1.0 (2023-01-17)
~~~~~~~~~~~~~~~~~~

Added
^^^^^

* Initial release of the extension.
* Includes the following environments:

  * ``Isaac-Cartpole-v0``: A cartpole environment with a continuous action space.
  * ``Isaac-Ant-v0``: A 3D ant environment with a continuous action space.
  * ``Isaac-Humanoid-v0``: A 3D humanoid environment with a continuous action space.
  * ``Isaac-Reach-Franka-v0``: A end-effector pose tracking task for the Franka arm.
  * ``Isaac-Lift-Franka-v0``: A 3D object lift and reposing task for the Franka arm.
  * ``Isaac-Velocity-Anymal-C-v0``: An SE(2) velocity tracking task for legged robot on flat terrain.<|MERGE_RESOLUTION|>--- conflicted
+++ resolved
@@ -1,8 +1,7 @@
 Changelog
 ---------
 
-<<<<<<< HEAD
-0.10.1 (2024-10-20)
+0.10.8 (2024-10-22)
 ~~~~~~~~~~~~~~~~~~~
 
 Fixed
@@ -10,7 +9,8 @@
 
 * Fixed the wrong selection of body id's in the :meth:`omni.isaac.lab_tasks.manager_based.locomotion.velocity.mdp.rewards.feet_slide`
   reward function. This makes sure the right IDs are selected for the bodies.
-=======
+
+
 0.10.7 (2024-10-02)
 ~~~~~~~~~~~~~~~~~~~
 
@@ -81,7 +81,6 @@
 ^^^^^^^
 
 * Update skrl wrapper to support multi-agent environments.
->>>>>>> 54c4b47f
 
 
 0.10.0 (2024-08-14)
