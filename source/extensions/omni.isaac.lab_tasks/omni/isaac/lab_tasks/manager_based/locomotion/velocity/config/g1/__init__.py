--- conflicted
+++ resolved
@@ -11,19 +11,12 @@
 # Register Gym environments.
 ##
 
-task_entry = "omni.isaac.lab_tasks.manager_based.locomotion.velocity.config.g1"
-
-
 gym.register(
     id="Isaac-Velocity-Rough-G1-v0",
     entry_point="omni.isaac.lab.envs:ManagerBasedRLEnv",
     disable_env_checker=True,
     kwargs={
-<<<<<<< HEAD
         "env_cfg_entry_point": f"{__name__}.rough_env_cfg:G1RoughEnvCfg",
-=======
-        "env_cfg_entry_point": f"{task_entry}.rough_env_cfg:G1RoughEnvCfg",
->>>>>>> c3372f10
         "rsl_rl_cfg_entry_point": f"{agents.__name__}.rsl_rl_ppo_cfg:G1RoughPPORunnerCfg",
         "skrl_cfg_entry_point": f"{agents.__name__}:skrl_rough_ppo_cfg.yaml",
     },
@@ -35,11 +28,7 @@
     entry_point="omni.isaac.lab.envs:ManagerBasedRLEnv",
     disable_env_checker=True,
     kwargs={
-<<<<<<< HEAD
         "env_cfg_entry_point": f"{__name__}.rough_env_cfg:G1RoughEnvCfg_PLAY",
-=======
-        "env_cfg_entry_point": f"{task_entry}.rough_env_cfg:G1RoughEnvCfg_PLAY",
->>>>>>> c3372f10
         "rsl_rl_cfg_entry_point": f"{agents.__name__}.rsl_rl_ppo_cfg:G1RoughPPORunnerCfg",
         "skrl_cfg_entry_point": f"{agents.__name__}:skrl_rough_ppo_cfg.yaml",
     },
@@ -51,11 +40,7 @@
     entry_point="omni.isaac.lab.envs:ManagerBasedRLEnv",
     disable_env_checker=True,
     kwargs={
-<<<<<<< HEAD
         "env_cfg_entry_point": f"{__name__}.flat_env_cfg:G1FlatEnvCfg",
-=======
-        "env_cfg_entry_point": f"{task_entry}.flat_env_cfg:G1FlatEnvCfg",
->>>>>>> c3372f10
         "rsl_rl_cfg_entry_point": f"{agents.__name__}.rsl_rl_ppo_cfg:G1FlatPPORunnerCfg",
         "skrl_cfg_entry_point": f"{agents.__name__}:skrl_flat_ppo_cfg.yaml",
     },
@@ -67,11 +52,7 @@
     entry_point="omni.isaac.lab.envs:ManagerBasedRLEnv",
     disable_env_checker=True,
     kwargs={
-<<<<<<< HEAD
         "env_cfg_entry_point": f"{__name__}.flat_env_cfg:G1FlatEnvCfg_PLAY",
-=======
-        "env_cfg_entry_point": f"{task_entry}.flat_env_cfg:G1FlatEnvCfg_PLAY",
->>>>>>> c3372f10
         "rsl_rl_cfg_entry_point": f"{agents.__name__}.rsl_rl_ppo_cfg:G1FlatPPORunnerCfg",
         "skrl_cfg_entry_point": f"{agents.__name__}:skrl_flat_ppo_cfg.yaml",
     },
