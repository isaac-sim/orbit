# Copyright (c) 2022-2024, The Isaac Lab Project Developers.
# All rights reserved.
#
# SPDX-License-Identifier: BSD-3-Clause

import gymnasium as gym

from . import agents

##
# Register Gym environments.
##

<<<<<<< HEAD
=======
task_entry = "omni.isaac.lab_tasks.manager_based.locomotion.velocity.config.go1"
>>>>>>> c3372f10

gym.register(
    id="Isaac-Velocity-Flat-Unitree-Go1-v0",
    entry_point="omni.isaac.lab.envs:ManagerBasedRLEnv",
    disable_env_checker=True,
    kwargs={
<<<<<<< HEAD
        "env_cfg_entry_point": f"{__name__}.flat_env_cfg:UnitreeGo1FlatEnvCfg",
=======
        "env_cfg_entry_point": f"{task_entry}.flat_env_cfg:UnitreeGo1FlatEnvCfg",
>>>>>>> c3372f10
        "rsl_rl_cfg_entry_point": f"{agents.__name__}.rsl_rl_ppo_cfg:UnitreeGo1FlatPPORunnerCfg",
        "skrl_cfg_entry_point": f"{agents.__name__}:skrl_flat_ppo_cfg.yaml",
    },
)

gym.register(
    id="Isaac-Velocity-Flat-Unitree-Go1-Play-v0",
    entry_point="omni.isaac.lab.envs:ManagerBasedRLEnv",
    disable_env_checker=True,
    kwargs={
<<<<<<< HEAD
        "env_cfg_entry_point": f"{__name__}.flat_env_cfg:UnitreeGo1FlatEnvCfg_PLAY",
=======
        "env_cfg_entry_point": f"{task_entry}.flat_env_cfg:UnitreeGo1FlatEnvCfg_PLAY",
>>>>>>> c3372f10
        "rsl_rl_cfg_entry_point": f"{agents.__name__}.rsl_rl_ppo_cfg:UnitreeGo1FlatPPORunnerCfg",
        "skrl_cfg_entry_point": f"{agents.__name__}:skrl_flat_ppo_cfg.yaml",
    },
)

gym.register(
    id="Isaac-Velocity-Rough-Unitree-Go1-v0",
    entry_point="omni.isaac.lab.envs:ManagerBasedRLEnv",
    disable_env_checker=True,
    kwargs={
<<<<<<< HEAD
        "env_cfg_entry_point": f"{__name__}.rough_env_cfg:UnitreeGo1RoughEnvCfg",
=======
        "env_cfg_entry_point": f"{task_entry}.rough_env_cfg:UnitreeGo1RoughEnvCfg",
>>>>>>> c3372f10
        "rsl_rl_cfg_entry_point": f"{agents.__name__}.rsl_rl_ppo_cfg:UnitreeGo1RoughPPORunnerCfg",
        "skrl_cfg_entry_point": f"{agents.__name__}:skrl_rough_ppo_cfg.yaml",
    },
)

gym.register(
    id="Isaac-Velocity-Rough-Unitree-Go1-Play-v0",
    entry_point="omni.isaac.lab.envs:ManagerBasedRLEnv",
    disable_env_checker=True,
    kwargs={
<<<<<<< HEAD
        "env_cfg_entry_point": f"{__name__}.rough_env_cfg:UnitreeGo1RoughEnvCfg_PLAY",
=======
        "env_cfg_entry_point": f"{task_entry}.rough_env_cfg:UnitreeGo1RoughEnvCfg_PLAY",
>>>>>>> c3372f10
        "rsl_rl_cfg_entry_point": f"{agents.__name__}.rsl_rl_ppo_cfg:UnitreeGo1RoughPPORunnerCfg",
        "skrl_cfg_entry_point": f"{agents.__name__}:skrl_rough_ppo_cfg.yaml",
    },
)<|MERGE_RESOLUTION|>--- conflicted
+++ resolved
@@ -11,21 +11,12 @@
 # Register Gym environments.
 ##
 
-<<<<<<< HEAD
-=======
-task_entry = "omni.isaac.lab_tasks.manager_based.locomotion.velocity.config.go1"
->>>>>>> c3372f10
-
 gym.register(
     id="Isaac-Velocity-Flat-Unitree-Go1-v0",
     entry_point="omni.isaac.lab.envs:ManagerBasedRLEnv",
     disable_env_checker=True,
     kwargs={
-<<<<<<< HEAD
         "env_cfg_entry_point": f"{__name__}.flat_env_cfg:UnitreeGo1FlatEnvCfg",
-=======
-        "env_cfg_entry_point": f"{task_entry}.flat_env_cfg:UnitreeGo1FlatEnvCfg",
->>>>>>> c3372f10
         "rsl_rl_cfg_entry_point": f"{agents.__name__}.rsl_rl_ppo_cfg:UnitreeGo1FlatPPORunnerCfg",
         "skrl_cfg_entry_point": f"{agents.__name__}:skrl_flat_ppo_cfg.yaml",
     },
@@ -36,11 +27,7 @@
     entry_point="omni.isaac.lab.envs:ManagerBasedRLEnv",
     disable_env_checker=True,
     kwargs={
-<<<<<<< HEAD
         "env_cfg_entry_point": f"{__name__}.flat_env_cfg:UnitreeGo1FlatEnvCfg_PLAY",
-=======
-        "env_cfg_entry_point": f"{task_entry}.flat_env_cfg:UnitreeGo1FlatEnvCfg_PLAY",
->>>>>>> c3372f10
         "rsl_rl_cfg_entry_point": f"{agents.__name__}.rsl_rl_ppo_cfg:UnitreeGo1FlatPPORunnerCfg",
         "skrl_cfg_entry_point": f"{agents.__name__}:skrl_flat_ppo_cfg.yaml",
     },
@@ -51,11 +38,7 @@
     entry_point="omni.isaac.lab.envs:ManagerBasedRLEnv",
     disable_env_checker=True,
     kwargs={
-<<<<<<< HEAD
         "env_cfg_entry_point": f"{__name__}.rough_env_cfg:UnitreeGo1RoughEnvCfg",
-=======
-        "env_cfg_entry_point": f"{task_entry}.rough_env_cfg:UnitreeGo1RoughEnvCfg",
->>>>>>> c3372f10
         "rsl_rl_cfg_entry_point": f"{agents.__name__}.rsl_rl_ppo_cfg:UnitreeGo1RoughPPORunnerCfg",
         "skrl_cfg_entry_point": f"{agents.__name__}:skrl_rough_ppo_cfg.yaml",
     },
@@ -66,11 +49,7 @@
     entry_point="omni.isaac.lab.envs:ManagerBasedRLEnv",
     disable_env_checker=True,
     kwargs={
-<<<<<<< HEAD
         "env_cfg_entry_point": f"{__name__}.rough_env_cfg:UnitreeGo1RoughEnvCfg_PLAY",
-=======
-        "env_cfg_entry_point": f"{task_entry}.rough_env_cfg:UnitreeGo1RoughEnvCfg_PLAY",
->>>>>>> c3372f10
         "rsl_rl_cfg_entry_point": f"{agents.__name__}.rsl_rl_ppo_cfg:UnitreeGo1RoughPPORunnerCfg",
         "skrl_cfg_entry_point": f"{agents.__name__}:skrl_rough_ppo_cfg.yaml",
     },
