--- conflicted
+++ resolved
@@ -122,7 +122,7 @@
         "bolt_path": f"{ISAAC_NUCLEUS_DIR}/Props/Factory/factory_bolt_m16_loose/factory_bolt_m16_loose.usd",
         "nut_init_state_tighten": RigidObjectCfg.InitialStateCfg(
             pos=(6.3000e-01, 2.0661e-06, 3.0895e-03), rot=(-2.1609e-01, 6.6671e-05, -6.6467e-05, 9.7637e-01)
-<<<<<<< HEAD
+
         ),
         "nut_init_state_thread": RigidObjectCfg.InitialStateCfg(
             pos=(6.3000e-01, 4.0586e-06, 0.03), rot=(9.9833e-01, 1.2417e-04, -1.2629e-05, 5.7803e-02)
@@ -142,8 +142,6 @@
         "nut_init_state_tighten": ArticulationCfg.InitialStateCfg(
             pos=(6.3000e-01, 2.0661e-06, 3.0895e-03), rot=(-2.1609e-01, 6.6671e-05, -6.6467e-05, 9.7637e-01),
             joint_pos={}, joint_vel={}
-=======
->>>>>>> a97a289f
         ),
         "nut_init_state_thread": RigidObjectCfg.InitialStateCfg(
             pos=(6.3000e-01, 4.0586e-06, 0.03), rot=(9.9833e-01, 1.2417e-04, -1.2629e-05, 5.7803e-02)
@@ -206,11 +204,7 @@
         else:
             obj_cfg = functools.partial(RigidObjectCfg)
         # objects
-<<<<<<< HEAD
         self.nut: RigidObjectCfg = obj_cfg(
-=======
-        self.nut: RigidObjectCfg = RigidObjectCfg(
->>>>>>> a97a289f
             prim_path="{ENV_REGEX_NS}/Nut",
             spawn=sim_utils.UsdFileCfg(
                 usd_path=self.screw_dict["nut_path"],
@@ -219,11 +213,7 @@
             ),
         )
 
-<<<<<<< HEAD
         self.bolt: RigidObjectCfg = obj_cfg(
-=======
-        self.bolt: RigidObjectCfg = RigidObjectCfg(
->>>>>>> a97a289f
             prim_path="{ENV_REGEX_NS}/Bolt",
             spawn=sim_utils.UsdFileCfg(
                 usd_path=self.screw_dict["bolt_path"],
@@ -244,12 +234,9 @@
             visualizer_cfg=PLATE_ARROW_CFG.replace(prim_path="/Visuals/Nut"),
             target_frames=[
                 FrameTransformerCfg.FrameCfg(
-<<<<<<< HEAD
                     # prim_path="{ENV_REGEX_NS}/Nut/factory_nut",
                     prim_path="{ENV_REGEX_NS}/Nut/" + f"{self.screw_dict['nut_geom_name']}",
-=======
-                    prim_path="{ENV_REGEX_NS}/Nut/factory_nut",
->>>>>>> a97a289f
+
                     name="nut",
                     offset=self.screw_dict["nut_frame_offset"],
                 )
@@ -448,11 +435,7 @@
             visualizer_cfg=RED_PLATE_MARKER_CFG.replace(prim_path="/Visuals/Bolt"),
             target_frames=[
                 FrameTransformerCfg.FrameCfg(
-<<<<<<< HEAD
                     prim_path="{ENV_REGEX_NS}/Bolt/" + f"{screw_dict['bolt_geom_name']}",
-=======
-                    prim_path="{ENV_REGEX_NS}/Bolt/factory_bolt",
->>>>>>> a97a289f
                     name="bolt_bottom",
                     offset=screw_dict["bolt_bottom_offset"],
                 ),
@@ -534,11 +517,7 @@
             # visualizer_cfg=PLATE_ARROW_CFG.replace(prim_path="/Visuals/Nut"),
             target_frames=[
                 FrameTransformerCfg.FrameCfg(
-<<<<<<< HEAD
                     prim_path="{ENV_REGEX_NS}/Nut/" + f"{screw_dict['nut_geom_name']}",
-=======
-                    prim_path="{ENV_REGEX_NS}/Nut/factory_nut",
->>>>>>> a97a289f
                     name="nut",
                     offset=screw_dict["nut_frame_offset"],
                 )
@@ -550,11 +529,7 @@
             visualizer_cfg=RED_PLATE_MARKER_CFG.replace(prim_path="/Visuals/Bolt"),
             target_frames=[
                 FrameTransformerCfg.FrameCfg(
-<<<<<<< HEAD
                     prim_path="{ENV_REGEX_NS}/Bolt/" + f"{screw_dict['bolt_geom_name']}",
-=======
-                    prim_path="{ENV_REGEX_NS}/Bolt/factory_bolt",
->>>>>>> a97a289f
                     name="bolt_tip",
                     offset=screw_dict["bolt_tip_offset"],
                 )
