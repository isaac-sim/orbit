Changelog
---------

<<<<<<< HEAD
0.2.5 (2023-03-06)
~~~~~~~~~~~~~~~~~~

Added
^^^^^

* Added the :class:`CollisionPropertiesCfg` to rigid/articulated object and robot base classes.
* Added the :class:`PhysicsMaterialCfg` to the :class:`SingleArm` class for tool sites.

Changed
^^^^^^^

* Changed the default control mode of the :obj:`PANDA_HAND_MIMIC_GROUP_CFG` to be from ``"v_abs"`` to ``"p_abs"``.
  Using velocity control for the mimic group can cause the hand to move in a jerky manner.
=======
0.2.5 (2023-03-08)
~~~~~~~~~~~~~~~~~~

Fixed
^^^^^

* Fixed the indices used for the Jacobian and dynamics quantities in the :class:`MobileManipulator` class.
>>>>>>> 7fe10e1c


0.2.4 (2023-03-04)
~~~~~~~~~~~~~~~~~~

Added
^^^^^

* Added :meth:`apply_nested_physics_material` to the ``omni.isaac.orbit.core.utils.kit``.
* Added the :meth:`sample_cylinder` to sample points from a cylinder's surface.
* Added documentation about the issue in using instanceable asset as markers.

Fixed
^^^^^

* Simplified the physics material application in the rigid object and legged robot classes.

Removed
^^^^^^^

* Removed the ``geom_prim_rel_path`` argument in the :class:`RigidObjectCfg.MetaInfoCfg` class.


0.2.3 (2023-02-24)
~~~~~~~~~~~~~~~~~~

Fixed
^^^^^

* Fixed the end-effector body index used for getting the Jacobian in the :class:`SingleArm` and :class:`MobileManipulator` classes.


0.2.2 (2023-01-27)
~~~~~~~~~~~~~~~~~~

Fixed
^^^^^

* Fixed the :meth:`set_world_pose_ros` and :meth:`set_world_pose_from_view` in the :class:`Camera` class.

Deprecated
^^^^^^^^^^

* Removed the :meth:`set_world_pose_from_ypr` method from the :class:`Camera` class.


0.2.1 (2023-01-26)
~~~~~~~~~~~~~~~~~~

Fixed
^^^^^

* Fixed the :class:`Camera` class to support different fisheye projection types.


0.2.0 (2023-01-25)
~~~~~~~~~~~~~~~~~~

Added
^^^^^

* Added support for warp backend in camera utilities.
* Extended the ``play_camera.py`` with ``--gpu`` flag to use GPU replicator backend.

0.1.1 (2023-01-24)
~~~~~~~~~~~~~~~~~~

Fixed
^^^^^

* Fixed setting of physics material on the ground plane when using :meth:``omni.isaac.orbit.utils.kit.create_ground_plane`` function.


0.1.0 (2023-01-17)
~~~~~~~~~~~~~~~~~~

Added
^^^^^

* Initial release of the extension with experimental API.
* Available robot configurations:

  * **Quadrupeds:** Unitree A1, ANYmal B, ANYmal C
  * **Single-arm manipulators:** Franka Emika arm, UR5
  * **Mobile manipulators:** Clearpath Ridgeback with Franka Emika arm or UR5<|MERGE_RESOLUTION|>--- conflicted
+++ resolved
@@ -1,8 +1,7 @@
 Changelog
 ---------
 
-<<<<<<< HEAD
-0.2.5 (2023-03-06)
+0.2.6 (2023-03-16)
 ~~~~~~~~~~~~~~~~~~
 
 Added
@@ -16,7 +15,8 @@
 
 * Changed the default control mode of the :obj:`PANDA_HAND_MIMIC_GROUP_CFG` to be from ``"v_abs"`` to ``"p_abs"``.
   Using velocity control for the mimic group can cause the hand to move in a jerky manner.
-=======
+
+
 0.2.5 (2023-03-08)
 ~~~~~~~~~~~~~~~~~~
 
@@ -24,7 +24,6 @@
 ^^^^^
 
 * Fixed the indices used for the Jacobian and dynamics quantities in the :class:`MobileManipulator` class.
->>>>>>> 7fe10e1c
 
 
 0.2.4 (2023-03-04)
