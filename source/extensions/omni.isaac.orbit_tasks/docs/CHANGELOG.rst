--- conflicted
+++ resolved
@@ -1,22 +1,23 @@
 Changelog
 ---------
 
-<<<<<<< HEAD
-0.5.6 (2024-02-19)
-=======
+0.5.7 (2024-02-28)
+~~~~~~~~~~~~~~~~~~
+
+Fixed
+^^^^^
+
+* Update the workflow integration for the skrl library
+
+
 0.5.6 (2024-02-21)
->>>>>>> 59e6c680
-~~~~~~~~~~~~~~~~~~
-
-Fixed
-^^^^^
-
-<<<<<<< HEAD
-* Update the workflow integration for the skrl library
-=======
+~~~~~~~~~~~~~~~~~~
+
+Fixed
+^^^^^
+
 * Fixed the configuration parsing to support a pre-initialized configuration object.
 
->>>>>>> 59e6c680
 
 0.5.5 (2024-02-05)
 ~~~~~~~~~~~~~~~~~~
