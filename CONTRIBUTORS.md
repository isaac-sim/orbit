--- conflicted
+++ resolved
@@ -44,10 +44,7 @@
 * CY (Chien-Ying) Chen
 * David Yang
 * Dorsa Rohani
-<<<<<<< HEAD
-=======
 * Felix Yu
->>>>>>> f01c6f9e
 * Gary Lvov
 * Giulio Romualdi
 * Haoran Zhou
