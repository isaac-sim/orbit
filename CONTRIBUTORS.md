# Isaac Lab Developers and Contributors

This is the official list of Isaac Lab Project developers and contributors.

To see the full list of contributors, please check the revision history in the source control.

Guidelines for modifications:

* Please keep the lists sorted alphabetically.
* Names should be added to this file as: *individual names* or *organizations*.
* E-mail addresses are tracked elsewhere to avoid spam.

## Developers

* Boston Dynamics AI Institute, Inc.
* ETH Zurich
* NVIDIA Corporation & Affiliates
* University of Toronto

---

* David Hoeller
* Farbod Farshidian
* Hunter Hansen
* James Smith
* James Tigue
* Kelly (Yunrong) Guo
* Mayank Mittal
* Nikita Rudin
* Pascal Roth

## Contributors

* Alice Zhou
* Amr Mousa
* Andrej Orsula
* Anton Bjørndahl Mortensen
* Antonio Serrano-Muñoz
* Arjun Bhardwaj
* Brayden Zhang
* Calvin Yu
* Chenyu Yang
* David Yang
<<<<<<< HEAD
* Giulio Romualdi
=======
* Gary Lvov
>>>>>>> 0ef582ba
* HoJin Jeon
* Jean Tampon
* Jia Lin Yuan
* Jingzhou Liu
* Johnson Sun
* Kaixi Bao
* Kourosh Darvish
* Lionel Gulich
* Lorenz Wellhausen
* Masoud Moghani
* Michael Gussert
* Muhong Guo
* Nuralem Abizov
* Özhan Özen
* Qinxi Yu
* René Zurbrügg
* Ritvik Singh
* Rosario Scalise
* Shafeef Omar
* Vladimir Fokow
* Xavier Nal
* Yang Jin
* Zhengyu Zhang
* Ziqi Fan
* Qian Wan

## Acknowledgements

* Ajay Mandlekar
* Animesh Garg
* Buck Babich
* Gavriel State
* Hammad Mazhar
* Marco Hutter<|MERGE_RESOLUTION|>--- conflicted
+++ resolved
@@ -41,11 +41,8 @@
 * Calvin Yu
 * Chenyu Yang
 * David Yang
-<<<<<<< HEAD
+* Gary Lvov
 * Giulio Romualdi
-=======
-* Gary Lvov
->>>>>>> 0ef582ba
 * HoJin Jeon
 * Jean Tampon
 * Jia Lin Yuan
