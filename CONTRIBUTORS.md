# Isaac Lab Developers and Contributors

This is the official list of Isaac Lab Project developers and contributors.

To see the full list of contributors, please check the revision history in the source control.

Guidelines for modifications:

* Please keep the **lists sorted alphabetically**.
* Names should be added to this file as: *individual names* or *organizations*.
* E-mail addresses are tracked elsewhere to avoid spam.

## Developers

* Boston Dynamics AI Institute, Inc.
* ETH Zurich
* NVIDIA Corporation & Affiliates
* University of Toronto

---

* Antonio Serrano-Muñoz
* David Hoeller
* Farbod Farshidian
* Hunter Hansen
* James Smith
* James Tigue
* Kelly (Yunrong) Guo
* Mayank Mittal
* Nikita Rudin
* Pascal Roth
* Sheikh Dawood

## Contributors

* Alice Zhou
* Amr Mousa
* Andrej Orsula
* Anton Bjørndahl Mortensen
* Arjun Bhardwaj
* Brayden Zhang
* Calvin Yu
* Chenyu Yang
* David Yang
* Dorsa Rohani
* Felix Yu
* Gary Lvov
* Giulio Romualdi
* HoJin Jeon
<<<<<<< HEAD
=======
* Jan Kerner
>>>>>>> 84b2d2d8
* Jean Tampon
* Jia Lin Yuan
* Jinghuan Shang
* Jingzhou Liu
* Johnson Sun
* Kaixi Bao
* Kourosh Darvish
* Lionel Gulich
* Louis Le Lay
* Lorenz Wellhausen
* Masoud Moghani
* Michael Gussert
* Muhong Guo
* Nuralem Abizov
* Oyindamola Omotuyi
* Özhan Özen
* Qian Wan
* Qinxi Yu
* René Zurbrügg
* Ritvik Singh
* Rosario Scalise
* Ryley McCarroll
* Shafeef Omar
* Vladimir Fokow
* Wei Yang
* Xavier Nal
* Yang Jin
* Yujian Zhang
* Zhengyu Zhang
* Ziqi Fan

## Acknowledgements

* Ajay Mandlekar
* Animesh Garg
* Buck Babich
* Gavriel State
* Hammad Mazhar
* Marco Hutter<|MERGE_RESOLUTION|>--- conflicted
+++ resolved
@@ -47,10 +47,7 @@
 * Gary Lvov
 * Giulio Romualdi
 * HoJin Jeon
-<<<<<<< HEAD
-=======
 * Jan Kerner
->>>>>>> 84b2d2d8
 * Jean Tampon
 * Jia Lin Yuan
 * Jinghuan Shang
