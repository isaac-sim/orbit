# Isaac Lab Developers and Contributors

This is the official list of Isaac Lab Project developers and contributors.

To see the full list of contributors, please check the revision history in the source control.

Guidelines for modifications:

* Please keep the **lists sorted alphabetically**.
* Names should be added to this file as: *individual names* or *organizations*.
* E-mail addresses are tracked elsewhere to avoid spam.

## Developers

* Boston Dynamics AI Institute, Inc.
* ETH Zurich
* NVIDIA Corporation & Affiliates
* University of Toronto

---

* Antonio Serrano-Muñoz
* David Hoeller
* Farbod Farshidian
* Hunter Hansen
* James Smith
* James Tigue
* Kelly (Yunrong) Guo
* Mayank Mittal
* Nikita Rudin
* Pascal Roth
* Sheikh Dawood

## Contributors

* Alice Zhou
* Amr Mousa
* Andrej Orsula
* Anton Bjørndahl Mortensen
* Arjun Bhardwaj
* Brayden Zhang
* Calvin Yu
* Chenyu Yang
* CY (Chien-Ying) Chen
* David Yang
* Dorsa Rohani
* Felix Yu
* Gary Lvov
* Giulio Romualdi
* Haoran Zhou
* HoJin Jeon
<<<<<<< HEAD
* Hongyu Li
=======
* Hongwei Xiong
* Jan Kerner
>>>>>>> f01c6f9e
* Jean Tampon
* Jia Lin Yuan
* Jinghuan Shang
* Jingzhou Liu
* Johnson Sun
* Kaixi Bao
* Kourosh Darvish
* Lionel Gulich
* Louis Le Lay
* Lorenz Wellhausen
* Masoud Moghani
* Michael Gussert
* Muhong Guo
* Nuralem Abizov
* Oyindamola Omotuyi
* Özhan Özen
* Peter Du
* Qian Wan
* Qinxi Yu
* René Zurbrügg
* Ritvik Singh
* Rosario Scalise
* Ryley McCarroll
* Shafeef Omar
* Vladimir Fokow
* Wei Yang
* Xavier Nal
* Yang Jin
* Yujian Zhang
* Zhengyu Zhang
* Ziqi Fan

## Acknowledgements

* Ajay Mandlekar
* Animesh Garg
* Buck Babich
* Gavriel State
* Hammad Mazhar
* Marco Hutter<|MERGE_RESOLUTION|>--- conflicted
+++ resolved
@@ -49,12 +49,9 @@
 * Giulio Romualdi
 * Haoran Zhou
 * HoJin Jeon
-<<<<<<< HEAD
+* Hongwei Xiong
 * Hongyu Li
-=======
-* Hongwei Xiong
 * Jan Kerner
->>>>>>> f01c6f9e
 * Jean Tampon
 * Jia Lin Yuan
 * Jinghuan Shang
